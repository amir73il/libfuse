/*
  FUSE: Filesystem in Userspace
  Copyright (C) 2001-2007  Miklos Szeredi <miklos@szeredi.hu>

  Implementation of (most of) the low-level FUSE API. The session loop
  functions are implemented in separate files.

  This program can be distributed under the terms of the GNU LGPLv2.
  See the file COPYING.LIB
*/

#define _GNU_SOURCE

#include "fuse_config.h"
#include "fuse_i.h"
#include "fuse_kernel.h"
#include "fuse_opt.h"
#include "fuse_misc.h"
#include "mount_util.h"

#include <stdio.h>
#include <stdlib.h>
#include <stddef.h>
#include <string.h>
#include <unistd.h>
#include <limits.h>
#include <errno.h>
#include <assert.h>
#include <sys/file.h>
#include <sys/ioctl.h>

#ifndef F_LINUX_SPECIFIC_BASE
#define F_LINUX_SPECIFIC_BASE       1024
#endif
#ifndef F_SETPIPE_SZ
#define F_SETPIPE_SZ	(F_LINUX_SPECIFIC_BASE + 7)
#endif


#define PARAM(inarg) (((char *)(inarg)) + sizeof(*(inarg)))
#define OFFSET_MAX 0x7fffffffffffffffLL

#define container_of(ptr, type, member) ({				\
			const typeof( ((type *)0)->member ) *__mptr = (ptr); \
			(type *)( (char *)__mptr - offsetof(type,member) );})

struct fuse_pollhandle {
	uint64_t kh;
	struct fuse_session *se;
};

static size_t pagesize;

static __attribute__((constructor)) void fuse_ll_init_pagesize(void)
{
	pagesize = getpagesize();
}

static void convert_stat(const struct stat *stbuf, struct fuse_attr *attr)
{
	attr->ino	= stbuf->st_ino;
	attr->mode	= stbuf->st_mode;
	attr->nlink	= stbuf->st_nlink;
	attr->uid	= stbuf->st_uid;
	attr->gid	= stbuf->st_gid;
	attr->rdev	= stbuf->st_rdev;
	attr->size	= stbuf->st_size;
	attr->blksize	= stbuf->st_blksize;
	attr->blocks	= stbuf->st_blocks;
	attr->atime	= stbuf->st_atime;
	attr->mtime	= stbuf->st_mtime;
	attr->ctime	= stbuf->st_ctime;
	attr->atimensec = ST_ATIM_NSEC(stbuf);
	attr->mtimensec = ST_MTIM_NSEC(stbuf);
	attr->ctimensec = ST_CTIM_NSEC(stbuf);
}

static void convert_attr(const struct fuse_setattr_in *attr, struct stat *stbuf)
{
	stbuf->st_mode	       = attr->mode;
	stbuf->st_uid	       = attr->uid;
	stbuf->st_gid	       = attr->gid;
	stbuf->st_size	       = attr->size;
	stbuf->st_atime	       = attr->atime;
	stbuf->st_mtime	       = attr->mtime;
	stbuf->st_ctime        = attr->ctime;
	ST_ATIM_NSEC_SET(stbuf, attr->atimensec);
	ST_MTIM_NSEC_SET(stbuf, attr->mtimensec);
	ST_CTIM_NSEC_SET(stbuf, attr->ctimensec);
}

static	size_t iov_length(const struct iovec *iov, size_t count)
{
	size_t seg;
	size_t ret = 0;

	for (seg = 0; seg < count; seg++)
		ret += iov[seg].iov_len;
	return ret;
}

static void list_init_req(struct fuse_req *req)
{
	req->next = req;
	req->prev = req;
}

static void list_del_req(struct fuse_req *req)
{
	struct fuse_req *prev = req->prev;
	struct fuse_req *next = req->next;
	prev->next = next;
	next->prev = prev;
}

static void list_add_req(struct fuse_req *req, struct fuse_req *next)
{
	struct fuse_req *prev = next->prev;
	req->next = next;
	req->prev = prev;
	prev->next = req;
	next->prev = req;
}

static void destroy_req(fuse_req_t req)
{
	assert(req->ch == NULL);
	pthread_mutex_destroy(&req->lock);
	free(req);
}

void fuse_free_req(fuse_req_t req)
{
	int ctr;
	struct fuse_session *se = req->se;

	pthread_mutex_lock(&se->lock);
	req->u.ni.func = NULL;
	req->u.ni.data = NULL;
	list_del_req(req);
	ctr = --req->ctr;
	fuse_chan_put(req->ch);
	req->ch = NULL;
	pthread_mutex_unlock(&se->lock);
	if (!ctr)
		destroy_req(req);
}

static struct fuse_req *fuse_ll_alloc_req(struct fuse_session *se)
{
	struct fuse_req *req;

	req = (struct fuse_req *) calloc(1, sizeof(struct fuse_req));
	if (req == NULL) {
		fuse_log(FUSE_LOG_ERR, "fuse: failed to allocate request\n");
	} else {
		req->se = se;
		req->ctr = 1;
		list_init_req(req);
		pthread_mutex_init(&req->lock, NULL);
	}

	return req;
}

/* Send data. If *ch* is NULL, send via session master fd */
static int fuse_send_msg(struct fuse_session *se, struct fuse_chan *ch,
			 struct iovec *iov, int count)
{
	struct fuse_out_header *out = iov[0].iov_base;

	assert(se != NULL);
	out->len = iov_length(iov, count);
	if (se->debug) {
		if (out->unique == 0) {
			fuse_log(FUSE_LOG_DEBUG, "NOTIFY: code=%d length=%u\n",
				out->error, out->len);
		} else if (out->error) {
			fuse_log(FUSE_LOG_DEBUG,
				"   unique: %llu, error: %i (%s), outsize: %i\n",
				(unsigned long long) out->unique, out->error,
				strerror(-out->error), out->len);
		} else {
			fuse_log(FUSE_LOG_DEBUG,
				"   unique: %llu, success, outsize: %i\n",
				(unsigned long long) out->unique, out->len);
		}
	}

	ssize_t res;
	if (se->io != NULL)
		/* se->io->writev is never NULL if se->io is not NULL as
		specified by fuse_session_custom_io()*/
		res = se->io->writev(ch ? ch->fd : se->fd, iov, count,
					   se->userdata);
	else
		res = writev(ch ? ch->fd : se->fd, iov, count);

	int err = errno;

	if (res == -1) {
		/* ENOENT means the operation was interrupted */
		if (!fuse_session_exited(se) && err != ENOENT)
			perror("fuse: writing device");
		return -err;
	}

	return 0;
}


int fuse_send_reply_iov_nofree(fuse_req_t req, int error, struct iovec *iov,
			       int count)
{
	struct fuse_out_header out;

#if __GLIBC__ >= 2 && __GLIBC_MINOR__ >= 32
	const char *str = strerrordesc_np(error * -1);
	if ((str == NULL && error != 0) || error > 0) {
#else
	if (error <= -1000 || error > 0) {
#endif
		fuse_log(FUSE_LOG_ERR, "fuse: bad error value: %i\n",	error);
		error = -ERANGE;
	}

	out.unique = req->unique;
	out.error = error;

	iov[0].iov_base = &out;
	iov[0].iov_len = sizeof(struct fuse_out_header);

	return fuse_send_msg(req->se, req->ch, iov, count);
}

static int send_reply_iov(fuse_req_t req, int error, struct iovec *iov,
			  int count)
{
	int res;

	res = fuse_send_reply_iov_nofree(req, error, iov, count);
	fuse_free_req(req);
	return res;
}

static int send_reply(fuse_req_t req, int error, const void *arg,
		      size_t argsize)
{
	struct iovec iov[2];
	int count = 1;
	if (argsize) {
		iov[1].iov_base = (void *) arg;
		iov[1].iov_len = argsize;
		count++;
	}
	return send_reply_iov(req, error, iov, count);
}

int fuse_reply_iov(fuse_req_t req, const struct iovec *iov, int count)
{
	int res;
	struct iovec *padded_iov;

	padded_iov = malloc((count + 1) * sizeof(struct iovec));
	if (padded_iov == NULL)
		return fuse_reply_err(req, ENOMEM);

	memcpy(padded_iov + 1, iov, count * sizeof(struct iovec));
	count++;

	res = send_reply_iov(req, 0, padded_iov, count);
	free(padded_iov);

	return res;
}


/* `buf` is allowed to be empty so that the proper size may be
   allocated by the caller */
size_t fuse_add_direntry(fuse_req_t req, char *buf, size_t bufsize,
			 const char *name, const struct stat *stbuf, off_t off)
{
	(void)req;
	size_t namelen;
	size_t entlen;
	size_t entlen_padded;
	struct fuse_dirent *dirent;

	namelen = strlen(name);
	entlen = FUSE_NAME_OFFSET + namelen;
	entlen_padded = FUSE_DIRENT_ALIGN(entlen);

	if ((buf == NULL) || (entlen_padded > bufsize))
	  return entlen_padded;

	dirent = (struct fuse_dirent*) buf;
	dirent->ino = stbuf->st_ino;
	dirent->off = off;
	dirent->namelen = namelen;
	dirent->type = (stbuf->st_mode & S_IFMT) >> 12;
	memcpy(dirent->name, name, namelen);
	memset(dirent->name + namelen, 0, entlen_padded - entlen);

	return entlen_padded;
}

static void convert_statfs(const struct statvfs *stbuf,
			   struct fuse_kstatfs *kstatfs)
{
	kstatfs->bsize	 = stbuf->f_bsize;
	kstatfs->frsize	 = stbuf->f_frsize;
	kstatfs->blocks	 = stbuf->f_blocks;
	kstatfs->bfree	 = stbuf->f_bfree;
	kstatfs->bavail	 = stbuf->f_bavail;
	kstatfs->files	 = stbuf->f_files;
	kstatfs->ffree	 = stbuf->f_ffree;
	kstatfs->namelen = stbuf->f_namemax;
}

static int send_reply_ok(fuse_req_t req, const void *arg, size_t argsize)
{
	return send_reply(req, 0, arg, argsize);
}

int fuse_reply_err(fuse_req_t req, int err)
{
	return send_reply(req, -err, NULL, 0);
}

void fuse_reply_none(fuse_req_t req)
{
	fuse_free_req(req);
}

static unsigned long calc_timeout_sec(double t)
{
	if (t > (double) ULONG_MAX)
		return ULONG_MAX;
	else if (t < 0.0)
		return 0;
	else
		return (unsigned long) t;
}

static unsigned int calc_timeout_nsec(double t)
{
	double f = t - (double) calc_timeout_sec(t);
	if (f < 0.0)
		return 0;
	else if (f >= 0.999999999)
		return 999999999;
	else
		return (unsigned int) (f * 1.0e9);
}

static void fill_entry(struct fuse_entry_out *arg,
		       const struct fuse_entry_param *e)
{
	arg->nodeid = e->ino;
	arg->generation = e->generation;
	arg->entry_valid = calc_timeout_sec(e->entry_timeout);
	arg->entry_valid_nsec = calc_timeout_nsec(e->entry_timeout);
	arg->attr_valid = calc_timeout_sec(e->attr_timeout);
	arg->attr_valid_nsec = calc_timeout_nsec(e->attr_timeout);
	convert_stat(&e->attr, &arg->attr);
}

/* `buf` is allowed to be empty so that the proper size may be
   allocated by the caller */
size_t fuse_add_direntry_plus(fuse_req_t req, char *buf, size_t bufsize,
			      const char *name,
			      const struct fuse_entry_param *e, off_t off)
{
	(void)req;
	size_t namelen;
	size_t entlen;
	size_t entlen_padded;

	namelen = strlen(name);
	entlen = FUSE_NAME_OFFSET_DIRENTPLUS + namelen;
	entlen_padded = FUSE_DIRENT_ALIGN(entlen);
	if ((buf == NULL) || (entlen_padded > bufsize))
	  return entlen_padded;

	struct fuse_direntplus *dp = (struct fuse_direntplus *) buf;
	memset(&dp->entry_out, 0, sizeof(dp->entry_out));
	fill_entry(&dp->entry_out, e);

	struct fuse_dirent *dirent = &dp->dirent;
	dirent->ino = e->attr.st_ino;
	dirent->off = off;
	dirent->namelen = namelen;
	dirent->type = (e->attr.st_mode & S_IFMT) >> 12;
	memcpy(dirent->name, name, namelen);
	memset(dirent->name + namelen, 0, entlen_padded - entlen);

	return entlen_padded;
}

static void fill_open(struct fuse_open_out *arg,
		      const struct fuse_file_info *f)
{
	arg->fh = f->fh;
<<<<<<< HEAD
	arg->passthrough_fh = f->passthrough_fh;
=======
	if (f->backing_id > 0) {
		arg->backing_id = f->backing_id;
		arg->open_flags |= FOPEN_PASSTHROUGH;
	}
>>>>>>> eca63dab
	if (f->direct_io)
		arg->open_flags |= FOPEN_DIRECT_IO;
	if (f->keep_cache)
		arg->open_flags |= FOPEN_KEEP_CACHE;
	if (f->cache_readdir)
		arg->open_flags |= FOPEN_CACHE_DIR;
	if (f->nonseekable)
		arg->open_flags |= FOPEN_NONSEEKABLE;
	if (f->noflush)
		arg->open_flags |= FOPEN_NOFLUSH;
	if (f->parallel_direct_writes)
		arg->open_flags |= FOPEN_PARALLEL_DIRECT_WRITES;
}

int fuse_reply_entry(fuse_req_t req, const struct fuse_entry_param *e)
{
	struct fuse_entry_out arg;
	size_t size = req->se->conn.proto_minor < 9 ?
		FUSE_COMPAT_ENTRY_OUT_SIZE : sizeof(arg);

	/* before ABI 7.4 e->ino == 0 was invalid, only ENOENT meant
	   negative entry */
	if (!e->ino && req->se->conn.proto_minor < 4)
		return fuse_reply_err(req, ENOENT);

	memset(&arg, 0, sizeof(arg));
	fill_entry(&arg, e);
	return send_reply_ok(req, &arg, size);
}

int fuse_reply_create(fuse_req_t req, const struct fuse_entry_param *e,
		      const struct fuse_file_info *f)
{
	char buf[sizeof(struct fuse_entry_out) + sizeof(struct fuse_open_out)];
	size_t entrysize = req->se->conn.proto_minor < 9 ?
		FUSE_COMPAT_ENTRY_OUT_SIZE : sizeof(struct fuse_entry_out);
	struct fuse_entry_out *earg = (struct fuse_entry_out *) buf;
	struct fuse_open_out *oarg = (struct fuse_open_out *) (buf + entrysize);

	memset(buf, 0, sizeof(buf));
	fill_entry(earg, e);
	fill_open(oarg, f);
	return send_reply_ok(req, buf,
			     entrysize + sizeof(struct fuse_open_out));
}

int fuse_reply_attr(fuse_req_t req, const struct stat *attr,
		    double attr_timeout)
{
	struct fuse_attr_out arg;
	size_t size = req->se->conn.proto_minor < 9 ?
		FUSE_COMPAT_ATTR_OUT_SIZE : sizeof(arg);

	memset(&arg, 0, sizeof(arg));
	arg.attr_valid = calc_timeout_sec(attr_timeout);
	arg.attr_valid_nsec = calc_timeout_nsec(attr_timeout);
	convert_stat(attr, &arg.attr);

	return send_reply_ok(req, &arg, size);
}

int fuse_reply_readlink(fuse_req_t req, const char *linkname)
{
	return send_reply_ok(req, linkname, strlen(linkname));
}

<<<<<<< HEAD
int fuse_passthrough_enable(fuse_req_t req, unsigned int fd) {
    struct fuse_passthrough_out out;
    int ret;

    out.fd = fd;
    out.len = 0;

    ret = ioctl(req->se->fd, FUSE_DEV_IOC_PASSTHROUGH_OPEN, &out);
    if (ret <= 0)
        fprintf(stderr, "fuse: passthrough_enable: %s\n", strerror(errno));

    return ret;
=======
int fuse_passthrough_open(fuse_req_t req, int fd)
{
	struct fuse_backing_map map = { .fd = fd };
	int ret;

	ret = ioctl(req->se->fd, FUSE_DEV_IOC_BACKING_OPEN, &map);
	if (ret <= 0) {
		fuse_log(FUSE_LOG_ERR, "fuse: passthrough_open: %s\n", strerror(errno));
		return 0;
	}

	return ret;
}

int fuse_passthrough_close(fuse_req_t req, int backing_id)
{
	int ret;

	ret = ioctl(req->se->fd, FUSE_DEV_IOC_BACKING_CLOSE, &backing_id);
	if (ret < 0)
		fuse_log(FUSE_LOG_ERR, "fuse: passthrough_close: %s\n", strerror(errno));

	return ret;
>>>>>>> eca63dab
}

int fuse_reply_open(fuse_req_t req, const struct fuse_file_info *f)
{
	struct fuse_open_out arg;

	memset(&arg, 0, sizeof(arg));
	fill_open(&arg, f);
	return send_reply_ok(req, &arg, sizeof(arg));
}

int fuse_reply_write(fuse_req_t req, size_t count)
{
	struct fuse_write_out arg;

	memset(&arg, 0, sizeof(arg));
	arg.size = count;

	return send_reply_ok(req, &arg, sizeof(arg));
}

int fuse_reply_buf(fuse_req_t req, const char *buf, size_t size)
{
	return send_reply_ok(req, buf, size);
}

static int fuse_send_data_iov_fallback(struct fuse_session *se,
				       struct fuse_chan *ch,
				       struct iovec *iov, int iov_count,
				       struct fuse_bufvec *buf,
				       size_t len)
{
	struct fuse_bufvec mem_buf = FUSE_BUFVEC_INIT(len);
	void *mbuf;
	int res;

	/* Optimize common case */
	if (buf->count == 1 && buf->idx == 0 && buf->off == 0 &&
	    !(buf->buf[0].flags & FUSE_BUF_IS_FD)) {
		/* FIXME: also avoid memory copy if there are multiple buffers
		   but none of them contain an fd */

		iov[iov_count].iov_base = buf->buf[0].mem;
		iov[iov_count].iov_len = len;
		iov_count++;
		return fuse_send_msg(se, ch, iov, iov_count);
	}

	res = posix_memalign(&mbuf, pagesize, len);
	if (res != 0)
		return res;

	mem_buf.buf[0].mem = mbuf;
	res = fuse_buf_copy(&mem_buf, buf, 0);
	if (res < 0) {
		free(mbuf);
		return -res;
	}
	len = res;

	iov[iov_count].iov_base = mbuf;
	iov[iov_count].iov_len = len;
	iov_count++;
	res = fuse_send_msg(se, ch, iov, iov_count);
	free(mbuf);

	return res;
}

struct fuse_ll_pipe {
	size_t size;
	int can_grow;
	int pipe[2];
};

static void fuse_ll_pipe_free(struct fuse_ll_pipe *llp)
{
	close(llp->pipe[0]);
	close(llp->pipe[1]);
	free(llp);
}

#ifdef HAVE_SPLICE
#if !defined(HAVE_PIPE2) || !defined(O_CLOEXEC)
static int fuse_pipe(int fds[2])
{
	int rv = pipe(fds);

	if (rv == -1)
		return rv;

	if (fcntl(fds[0], F_SETFL, O_NONBLOCK) == -1 ||
	    fcntl(fds[1], F_SETFL, O_NONBLOCK) == -1 ||
	    fcntl(fds[0], F_SETFD, FD_CLOEXEC) == -1 ||
	    fcntl(fds[1], F_SETFD, FD_CLOEXEC) == -1) {
		close(fds[0]);
		close(fds[1]);
		rv = -1;
	}
	return rv;
}
#else
static int fuse_pipe(int fds[2])
{
	return pipe2(fds, O_CLOEXEC | O_NONBLOCK);
}
#endif

static struct fuse_ll_pipe *fuse_ll_get_pipe(struct fuse_session *se)
{
	struct fuse_ll_pipe *llp = pthread_getspecific(se->pipe_key);
	if (llp == NULL) {
		int res;

		llp = malloc(sizeof(struct fuse_ll_pipe));
		if (llp == NULL)
			return NULL;

		res = fuse_pipe(llp->pipe);
		if (res == -1) {
			free(llp);
			return NULL;
		}

		/*
		 *the default size is 16 pages on linux
		 */
		llp->size = pagesize * 16;
		llp->can_grow = 1;

		pthread_setspecific(se->pipe_key, llp);
	}

	return llp;
}
#endif

static void fuse_ll_clear_pipe(struct fuse_session *se)
{
	struct fuse_ll_pipe *llp = pthread_getspecific(se->pipe_key);
	if (llp) {
		pthread_setspecific(se->pipe_key, NULL);
		fuse_ll_pipe_free(llp);
	}
}

#if defined(HAVE_SPLICE) && defined(HAVE_VMSPLICE)
static int read_back(int fd, char *buf, size_t len)
{
	int res;

	res = read(fd, buf, len);
	if (res == -1) {
		fuse_log(FUSE_LOG_ERR, "fuse: internal error: failed to read back from pipe: %s\n", strerror(errno));
		return -EIO;
	}
	if (res != len) {
		fuse_log(FUSE_LOG_ERR, "fuse: internal error: short read back from pipe: %i from %zi\n", res, len);
		return -EIO;
	}
	return 0;
}

static int grow_pipe_to_max(int pipefd)
{
	int max;
	int res;
	int maxfd;
	char buf[32];

	maxfd = open("/proc/sys/fs/pipe-max-size", O_RDONLY);
	if (maxfd < 0)
		return -errno;

	res = read(maxfd, buf, sizeof(buf) - 1);
	if (res < 0) {
		int saved_errno;

		saved_errno = errno;
		close(maxfd);
		return -saved_errno;
	}
	close(maxfd);
	buf[res] = '\0';

	max = atoi(buf);
	res = fcntl(pipefd, F_SETPIPE_SZ, max);
	if (res < 0)
		return -errno;
	return max;
}

static int fuse_send_data_iov(struct fuse_session *se, struct fuse_chan *ch,
			       struct iovec *iov, int iov_count,
			       struct fuse_bufvec *buf, unsigned int flags)
{
	int res;
	size_t len = fuse_buf_size(buf);
	struct fuse_out_header *out = iov[0].iov_base;
	struct fuse_ll_pipe *llp;
	int splice_flags;
	size_t pipesize;
	size_t total_buf_size;
	size_t idx;
	size_t headerlen;
	struct fuse_bufvec pipe_buf = FUSE_BUFVEC_INIT(len);

	if (se->broken_splice_nonblock)
		goto fallback;

	if (flags & FUSE_BUF_NO_SPLICE)
		goto fallback;

	total_buf_size = 0;
	for (idx = buf->idx; idx < buf->count; idx++) {
		total_buf_size += buf->buf[idx].size;
		if (idx == buf->idx)
			total_buf_size -= buf->off;
	}
	if (total_buf_size < 2 * pagesize)
		goto fallback;

	if (se->conn.proto_minor < 14 ||
	    !(se->conn.want & FUSE_CAP_SPLICE_WRITE))
		goto fallback;

	llp = fuse_ll_get_pipe(se);
	if (llp == NULL)
		goto fallback;


	headerlen = iov_length(iov, iov_count);

	out->len = headerlen + len;

	/*
	 * Heuristic for the required pipe size, does not work if the
	 * source contains less than page size fragments
	 */
	pipesize = pagesize * (iov_count + buf->count + 1) + out->len;

	if (llp->size < pipesize) {
		if (llp->can_grow) {
			res = fcntl(llp->pipe[0], F_SETPIPE_SZ, pipesize);
			if (res == -1) {
				res = grow_pipe_to_max(llp->pipe[0]);
				if (res > 0)
					llp->size = res;
				llp->can_grow = 0;
				goto fallback;
			}
			llp->size = res;
		}
		if (llp->size < pipesize)
			goto fallback;
	}


	res = vmsplice(llp->pipe[1], iov, iov_count, SPLICE_F_NONBLOCK);
	if (res == -1)
		goto fallback;

	if (res != headerlen) {
		res = -EIO;
		fuse_log(FUSE_LOG_ERR, "fuse: short vmsplice to pipe: %u/%zu\n", res,
			headerlen);
		goto clear_pipe;
	}

	pipe_buf.buf[0].flags = FUSE_BUF_IS_FD;
	pipe_buf.buf[0].fd = llp->pipe[1];

	res = fuse_buf_copy(&pipe_buf, buf,
			    FUSE_BUF_FORCE_SPLICE | FUSE_BUF_SPLICE_NONBLOCK);
	if (res < 0) {
		if (res == -EAGAIN || res == -EINVAL) {
			/*
			 * Should only get EAGAIN on kernels with
			 * broken SPLICE_F_NONBLOCK support (<=
			 * 2.6.35) where this error or a short read is
			 * returned even if the pipe itself is not
			 * full
			 *
			 * EINVAL might mean that splice can't handle
			 * this combination of input and output.
			 */
			if (res == -EAGAIN)
				se->broken_splice_nonblock = 1;

			pthread_setspecific(se->pipe_key, NULL);
			fuse_ll_pipe_free(llp);
			goto fallback;
		}
		res = -res;
		goto clear_pipe;
	}

	if (res != 0 && res < len) {
		struct fuse_bufvec mem_buf = FUSE_BUFVEC_INIT(len);
		void *mbuf;
		size_t now_len = res;
		/*
		 * For regular files a short count is either
		 *  1) due to EOF, or
		 *  2) because of broken SPLICE_F_NONBLOCK (see above)
		 *
		 * For other inputs it's possible that we overflowed
		 * the pipe because of small buffer fragments.
		 */

		res = posix_memalign(&mbuf, pagesize, len);
		if (res != 0)
			goto clear_pipe;

		mem_buf.buf[0].mem = mbuf;
		mem_buf.off = now_len;
		res = fuse_buf_copy(&mem_buf, buf, 0);
		if (res > 0) {
			char *tmpbuf;
			size_t extra_len = res;
			/*
			 * Trickiest case: got more data.  Need to get
			 * back the data from the pipe and then fall
			 * back to regular write.
			 */
			tmpbuf = malloc(headerlen);
			if (tmpbuf == NULL) {
				free(mbuf);
				res = ENOMEM;
				goto clear_pipe;
			}
			res = read_back(llp->pipe[0], tmpbuf, headerlen);
			free(tmpbuf);
			if (res != 0) {
				free(mbuf);
				goto clear_pipe;
			}
			res = read_back(llp->pipe[0], mbuf, now_len);
			if (res != 0) {
				free(mbuf);
				goto clear_pipe;
			}
			len = now_len + extra_len;
			iov[iov_count].iov_base = mbuf;
			iov[iov_count].iov_len = len;
			iov_count++;
			res = fuse_send_msg(se, ch, iov, iov_count);
			free(mbuf);
			return res;
		}
		free(mbuf);
		res = now_len;
	}
	len = res;
	out->len = headerlen + len;

	if (se->debug) {
		fuse_log(FUSE_LOG_DEBUG,
			"   unique: %llu, success, outsize: %i (splice)\n",
			(unsigned long long) out->unique, out->len);
	}

	splice_flags = 0;
	if ((flags & FUSE_BUF_SPLICE_MOVE) &&
	    (se->conn.want & FUSE_CAP_SPLICE_MOVE))
		splice_flags |= SPLICE_F_MOVE;

	if (se->io != NULL && se->io->splice_send != NULL) {
		res = se->io->splice_send(llp->pipe[0], NULL,
						  ch ? ch->fd : se->fd, NULL, out->len,
					  	  splice_flags, se->userdata);
	} else {
		res = splice(llp->pipe[0], NULL, ch ? ch->fd : se->fd, NULL,
			       out->len, splice_flags);
	}
	if (res == -1) {
		res = -errno;
		perror("fuse: splice from pipe");
		goto clear_pipe;
	}
	if (res != out->len) {
		res = -EIO;
		fuse_log(FUSE_LOG_ERR, "fuse: short splice from pipe: %u/%u\n",
			res, out->len);
		goto clear_pipe;
	}
	return 0;

clear_pipe:
	fuse_ll_clear_pipe(se);
	return res;

fallback:
	return fuse_send_data_iov_fallback(se, ch, iov, iov_count, buf, len);
}
#else
static int fuse_send_data_iov(struct fuse_session *se, struct fuse_chan *ch,
			       struct iovec *iov, int iov_count,
			       struct fuse_bufvec *buf, unsigned int flags)
{
	size_t len = fuse_buf_size(buf);
	(void) flags;

	return fuse_send_data_iov_fallback(se, ch, iov, iov_count, buf, len);
}
#endif

int fuse_reply_data(fuse_req_t req, struct fuse_bufvec *bufv,
		    enum fuse_buf_copy_flags flags)
{
	struct iovec iov[2];
	struct fuse_out_header out;
	int res;

	iov[0].iov_base = &out;
	iov[0].iov_len = sizeof(struct fuse_out_header);

	out.unique = req->unique;
	out.error = 0;

	res = fuse_send_data_iov(req->se, req->ch, iov, 1, bufv, flags);
	if (res <= 0) {
		fuse_free_req(req);
		return res;
	} else {
		return fuse_reply_err(req, res);
	}
}

int fuse_reply_statfs(fuse_req_t req, const struct statvfs *stbuf)
{
	struct fuse_statfs_out arg;
	size_t size = req->se->conn.proto_minor < 4 ?
		FUSE_COMPAT_STATFS_SIZE : sizeof(arg);

	memset(&arg, 0, sizeof(arg));
	convert_statfs(stbuf, &arg.st);

	return send_reply_ok(req, &arg, size);
}

int fuse_reply_xattr(fuse_req_t req, size_t count)
{
	struct fuse_getxattr_out arg;

	memset(&arg, 0, sizeof(arg));
	arg.size = count;

	return send_reply_ok(req, &arg, sizeof(arg));
}

int fuse_reply_lock(fuse_req_t req, const struct flock *lock)
{
	struct fuse_lk_out arg;

	memset(&arg, 0, sizeof(arg));
	arg.lk.type = lock->l_type;
	if (lock->l_type != F_UNLCK) {
		arg.lk.start = lock->l_start;
		if (lock->l_len == 0)
			arg.lk.end = OFFSET_MAX;
		else
			arg.lk.end = lock->l_start + lock->l_len - 1;
	}
	arg.lk.pid = lock->l_pid;
	return send_reply_ok(req, &arg, sizeof(arg));
}

int fuse_reply_bmap(fuse_req_t req, uint64_t idx)
{
	struct fuse_bmap_out arg;

	memset(&arg, 0, sizeof(arg));
	arg.block = idx;

	return send_reply_ok(req, &arg, sizeof(arg));
}

static struct fuse_ioctl_iovec *fuse_ioctl_iovec_copy(const struct iovec *iov,
						      size_t count)
{
	struct fuse_ioctl_iovec *fiov;
	size_t i;

	fiov = malloc(sizeof(fiov[0]) * count);
	if (!fiov)
		return NULL;

	for (i = 0; i < count; i++) {
		fiov[i].base = (uintptr_t) iov[i].iov_base;
		fiov[i].len = iov[i].iov_len;
	}

	return fiov;
}

int fuse_reply_ioctl_retry(fuse_req_t req,
			   const struct iovec *in_iov, size_t in_count,
			   const struct iovec *out_iov, size_t out_count)
{
	struct fuse_ioctl_out arg;
	struct fuse_ioctl_iovec *in_fiov = NULL;
	struct fuse_ioctl_iovec *out_fiov = NULL;
	struct iovec iov[4];
	size_t count = 1;
	int res;

	memset(&arg, 0, sizeof(arg));
	arg.flags |= FUSE_IOCTL_RETRY;
	arg.in_iovs = in_count;
	arg.out_iovs = out_count;
	iov[count].iov_base = &arg;
	iov[count].iov_len = sizeof(arg);
	count++;

	if (req->se->conn.proto_minor < 16) {
		if (in_count) {
			iov[count].iov_base = (void *)in_iov;
			iov[count].iov_len = sizeof(in_iov[0]) * in_count;
			count++;
		}

		if (out_count) {
			iov[count].iov_base = (void *)out_iov;
			iov[count].iov_len = sizeof(out_iov[0]) * out_count;
			count++;
		}
	} else {
		/* Can't handle non-compat 64bit ioctls on 32bit */
		if (sizeof(void *) == 4 && req->ioctl_64bit) {
			res = fuse_reply_err(req, EINVAL);
			goto out;
		}

		if (in_count) {
			in_fiov = fuse_ioctl_iovec_copy(in_iov, in_count);
			if (!in_fiov)
				goto enomem;

			iov[count].iov_base = (void *)in_fiov;
			iov[count].iov_len = sizeof(in_fiov[0]) * in_count;
			count++;
		}
		if (out_count) {
			out_fiov = fuse_ioctl_iovec_copy(out_iov, out_count);
			if (!out_fiov)
				goto enomem;

			iov[count].iov_base = (void *)out_fiov;
			iov[count].iov_len = sizeof(out_fiov[0]) * out_count;
			count++;
		}
	}

	res = send_reply_iov(req, 0, iov, count);
out:
	free(in_fiov);
	free(out_fiov);

	return res;

enomem:
	res = fuse_reply_err(req, ENOMEM);
	goto out;
}

int fuse_reply_ioctl(fuse_req_t req, int result, const void *buf, size_t size)
{
	struct fuse_ioctl_out arg;
	struct iovec iov[3];
	size_t count = 1;

	memset(&arg, 0, sizeof(arg));
	arg.result = result;
	iov[count].iov_base = &arg;
	iov[count].iov_len = sizeof(arg);
	count++;

	if (size) {
		iov[count].iov_base = (char *) buf;
		iov[count].iov_len = size;
		count++;
	}

	return send_reply_iov(req, 0, iov, count);
}

int fuse_reply_ioctl_iov(fuse_req_t req, int result, const struct iovec *iov,
			 int count)
{
	struct iovec *padded_iov;
	struct fuse_ioctl_out arg;
	int res;

	padded_iov = malloc((count + 2) * sizeof(struct iovec));
	if (padded_iov == NULL)
		return fuse_reply_err(req, ENOMEM);

	memset(&arg, 0, sizeof(arg));
	arg.result = result;
	padded_iov[1].iov_base = &arg;
	padded_iov[1].iov_len = sizeof(arg);

	memcpy(&padded_iov[2], iov, count * sizeof(struct iovec));

	res = send_reply_iov(req, 0, padded_iov, count + 2);
	free(padded_iov);

	return res;
}

int fuse_reply_poll(fuse_req_t req, unsigned revents)
{
	struct fuse_poll_out arg;

	memset(&arg, 0, sizeof(arg));
	arg.revents = revents;

	return send_reply_ok(req, &arg, sizeof(arg));
}

int fuse_reply_lseek(fuse_req_t req, off_t off)
{
	struct fuse_lseek_out arg;

	memset(&arg, 0, sizeof(arg));
	arg.offset = off;

	return send_reply_ok(req, &arg, sizeof(arg));
}

static void do_lookup(fuse_req_t req, fuse_ino_t nodeid, const void *inarg)
{
	char *name = (char *) inarg;

	if (req->se->op.lookup)
		req->se->op.lookup(req, nodeid, name);
	else
		fuse_reply_err(req, ENOSYS);
}

static void do_forget(fuse_req_t req, fuse_ino_t nodeid, const void *inarg)
{
	struct fuse_forget_in *arg = (struct fuse_forget_in *) inarg;

	if (req->se->op.forget)
		req->se->op.forget(req, nodeid, arg->nlookup);
	else
		fuse_reply_none(req);
}

static void do_batch_forget(fuse_req_t req, fuse_ino_t nodeid,
			    const void *inarg)
{
	struct fuse_batch_forget_in *arg = (void *) inarg;
	struct fuse_forget_one *param = (void *) PARAM(arg);
	unsigned int i;

	(void) nodeid;

	if (req->se->op.forget_multi) {
		req->se->op.forget_multi(req, arg->count,
				     (struct fuse_forget_data *) param);
	} else if (req->se->op.forget) {
		for (i = 0; i < arg->count; i++) {
			struct fuse_forget_one *forget = &param[i];
			struct fuse_req *dummy_req;

			dummy_req = fuse_ll_alloc_req(req->se);
			if (dummy_req == NULL)
				break;

			dummy_req->unique = req->unique;
			dummy_req->ctx = req->ctx;
			dummy_req->ch = NULL;

			req->se->op.forget(dummy_req, forget->nodeid,
					  forget->nlookup);
		}
		fuse_reply_none(req);
	} else {
		fuse_reply_none(req);
	}
}

static void do_getattr(fuse_req_t req, fuse_ino_t nodeid, const void *inarg)
{
	struct fuse_file_info *fip = NULL;
	struct fuse_file_info fi;

	if (req->se->conn.proto_minor >= 9) {
		struct fuse_getattr_in *arg = (struct fuse_getattr_in *) inarg;

		if (arg->getattr_flags & FUSE_GETATTR_FH) {
			memset(&fi, 0, sizeof(fi));
			fi.fh = arg->fh;
			fip = &fi;
		}
	}

	if (req->se->op.getattr)
		req->se->op.getattr(req, nodeid, fip);
	else
		fuse_reply_err(req, ENOSYS);
}

static void do_setattr(fuse_req_t req, fuse_ino_t nodeid, const void *inarg)
{
	struct fuse_setattr_in *arg = (struct fuse_setattr_in *) inarg;

	if (req->se->op.setattr) {
		struct fuse_file_info *fi = NULL;
		struct fuse_file_info fi_store;
		struct stat stbuf;
		memset(&stbuf, 0, sizeof(stbuf));
		convert_attr(arg, &stbuf);
		if (arg->valid & FATTR_FH) {
			arg->valid &= ~FATTR_FH;
			memset(&fi_store, 0, sizeof(fi_store));
			fi = &fi_store;
			fi->fh = arg->fh;
		}
		arg->valid &=
			FUSE_SET_ATTR_MODE	|
			FUSE_SET_ATTR_UID	|
			FUSE_SET_ATTR_GID	|
			FUSE_SET_ATTR_SIZE	|
			FUSE_SET_ATTR_ATIME	|
			FUSE_SET_ATTR_MTIME	|
			FUSE_SET_ATTR_KILL_SUID |
			FUSE_SET_ATTR_KILL_SGID |
			FUSE_SET_ATTR_ATIME_NOW	|
			FUSE_SET_ATTR_MTIME_NOW |
			FUSE_SET_ATTR_CTIME;

		req->se->op.setattr(req, nodeid, &stbuf, arg->valid, fi);
	} else
		fuse_reply_err(req, ENOSYS);
}

static void do_access(fuse_req_t req, fuse_ino_t nodeid, const void *inarg)
{
	struct fuse_access_in *arg = (struct fuse_access_in *) inarg;

	if (req->se->op.access)
		req->se->op.access(req, nodeid, arg->mask);
	else
		fuse_reply_err(req, ENOSYS);
}

static void do_readlink(fuse_req_t req, fuse_ino_t nodeid, const void *inarg)
{
	(void) inarg;

	if (req->se->op.readlink)
		req->se->op.readlink(req, nodeid);
	else
		fuse_reply_err(req, ENOSYS);
}

static void do_mknod(fuse_req_t req, fuse_ino_t nodeid, const void *inarg)
{
	struct fuse_mknod_in *arg = (struct fuse_mknod_in *) inarg;
	char *name = PARAM(arg);

	if (req->se->conn.proto_minor >= 12)
		req->ctx.umask = arg->umask;
	else
		name = (char *) inarg + FUSE_COMPAT_MKNOD_IN_SIZE;

	if (req->se->op.mknod)
		req->se->op.mknod(req, nodeid, name, arg->mode, arg->rdev);
	else
		fuse_reply_err(req, ENOSYS);
}

static void do_mkdir(fuse_req_t req, fuse_ino_t nodeid, const void *inarg)
{
	struct fuse_mkdir_in *arg = (struct fuse_mkdir_in *) inarg;

	if (req->se->conn.proto_minor >= 12)
		req->ctx.umask = arg->umask;

	if (req->se->op.mkdir)
		req->se->op.mkdir(req, nodeid, PARAM(arg), arg->mode);
	else
		fuse_reply_err(req, ENOSYS);
}

static void do_unlink(fuse_req_t req, fuse_ino_t nodeid, const void *inarg)
{
	char *name = (char *) inarg;

	if (req->se->op.unlink)
		req->se->op.unlink(req, nodeid, name);
	else
		fuse_reply_err(req, ENOSYS);
}

static void do_rmdir(fuse_req_t req, fuse_ino_t nodeid, const void *inarg)
{
	char *name = (char *) inarg;

	if (req->se->op.rmdir)
		req->se->op.rmdir(req, nodeid, name);
	else
		fuse_reply_err(req, ENOSYS);
}

static void do_symlink(fuse_req_t req, fuse_ino_t nodeid, const void *inarg)
{
	char *name = (char *) inarg;
	char *linkname = ((char *) inarg) + strlen((char *) inarg) + 1;

	if (req->se->op.symlink)
		req->se->op.symlink(req, linkname, nodeid, name);
	else
		fuse_reply_err(req, ENOSYS);
}

static void do_rename(fuse_req_t req, fuse_ino_t nodeid, const void *inarg)
{
	struct fuse_rename_in *arg = (struct fuse_rename_in *) inarg;
	char *oldname = PARAM(arg);
	char *newname = oldname + strlen(oldname) + 1;

	if (req->se->op.rename)
		req->se->op.rename(req, nodeid, oldname, arg->newdir, newname,
				  0);
	else
		fuse_reply_err(req, ENOSYS);
}

static void do_rename2(fuse_req_t req, fuse_ino_t nodeid, const void *inarg)
{
	struct fuse_rename2_in *arg = (struct fuse_rename2_in *) inarg;
	char *oldname = PARAM(arg);
	char *newname = oldname + strlen(oldname) + 1;

	if (req->se->op.rename)
		req->se->op.rename(req, nodeid, oldname, arg->newdir, newname,
				  arg->flags);
	else
		fuse_reply_err(req, ENOSYS);
}

static void do_link(fuse_req_t req, fuse_ino_t nodeid, const void *inarg)
{
	struct fuse_link_in *arg = (struct fuse_link_in *) inarg;

	if (req->se->op.link)
		req->se->op.link(req, arg->oldnodeid, nodeid, PARAM(arg));
	else
		fuse_reply_err(req, ENOSYS);
}

static void do_create(fuse_req_t req, fuse_ino_t nodeid, const void *inarg)
{
	struct fuse_create_in *arg = (struct fuse_create_in *) inarg;

	if (req->se->op.create) {
		struct fuse_file_info fi;
		char *name = PARAM(arg);

		memset(&fi, 0, sizeof(fi));
		fi.flags = arg->flags;

		if (req->se->conn.proto_minor >= 12)
			req->ctx.umask = arg->umask;
		else
			name = (char *) inarg + sizeof(struct fuse_open_in);

		req->se->op.create(req, nodeid, name, arg->mode, &fi);
	} else
		fuse_reply_err(req, ENOSYS);
}

static void do_open(fuse_req_t req, fuse_ino_t nodeid, const void *inarg)
{
	struct fuse_open_in *arg = (struct fuse_open_in *) inarg;
	struct fuse_file_info fi;

	memset(&fi, 0, sizeof(fi));
	fi.flags = arg->flags;

	if (req->se->op.open)
		req->se->op.open(req, nodeid, &fi);
	else if (req->se->conn.want & FUSE_CAP_NO_OPEN_SUPPORT)
		fuse_reply_err(req, ENOSYS);
	else
		fuse_reply_open(req, &fi);
}

static void do_read(fuse_req_t req, fuse_ino_t nodeid, const void *inarg)
{
	struct fuse_read_in *arg = (struct fuse_read_in *) inarg;

	if (req->se->op.read) {
		struct fuse_file_info fi;

		memset(&fi, 0, sizeof(fi));
		fi.fh = arg->fh;
		if (req->se->conn.proto_minor >= 9) {
			fi.lock_owner = arg->lock_owner;
			fi.flags = arg->flags;
		}
		req->se->op.read(req, nodeid, arg->size, arg->offset, &fi);
	} else
		fuse_reply_err(req, ENOSYS);
}

static void do_write(fuse_req_t req, fuse_ino_t nodeid, const void *inarg)
{
	struct fuse_write_in *arg = (struct fuse_write_in *) inarg;
	struct fuse_file_info fi;
	char *param;

	memset(&fi, 0, sizeof(fi));
	fi.fh = arg->fh;
	fi.writepage = (arg->write_flags & FUSE_WRITE_CACHE) != 0;

	if (req->se->conn.proto_minor < 9) {
		param = ((char *) arg) + FUSE_COMPAT_WRITE_IN_SIZE;
	} else {
		fi.lock_owner = arg->lock_owner;
		fi.flags = arg->flags;
		param = PARAM(arg);
	}

	if (req->se->op.write)
		req->se->op.write(req, nodeid, param, arg->size,
				 arg->offset, &fi);
	else
		fuse_reply_err(req, ENOSYS);
}

static void do_write_buf(fuse_req_t req, fuse_ino_t nodeid, const void *inarg,
			 const struct fuse_buf *ibuf)
{
	struct fuse_session *se = req->se;
	struct fuse_bufvec bufv = {
		.buf[0] = *ibuf,
		.count = 1,
	};
	struct fuse_write_in *arg = (struct fuse_write_in *) inarg;
	struct fuse_file_info fi;

	memset(&fi, 0, sizeof(fi));
	fi.fh = arg->fh;
	fi.writepage = arg->write_flags & FUSE_WRITE_CACHE;

	if (se->conn.proto_minor < 9) {
		bufv.buf[0].mem = ((char *) arg) + FUSE_COMPAT_WRITE_IN_SIZE;
		bufv.buf[0].size -= sizeof(struct fuse_in_header) +
			FUSE_COMPAT_WRITE_IN_SIZE;
		assert(!(bufv.buf[0].flags & FUSE_BUF_IS_FD));
	} else {
		fi.lock_owner = arg->lock_owner;
		fi.flags = arg->flags;
		if (!(bufv.buf[0].flags & FUSE_BUF_IS_FD))
			bufv.buf[0].mem = PARAM(arg);

		bufv.buf[0].size -= sizeof(struct fuse_in_header) +
			sizeof(struct fuse_write_in);
	}
	if (bufv.buf[0].size < arg->size) {
		fuse_log(FUSE_LOG_ERR, "fuse: do_write_buf: buffer size too small\n");
		fuse_reply_err(req, EIO);
		goto out;
	}
	bufv.buf[0].size = arg->size;

	se->op.write_buf(req, nodeid, &bufv, arg->offset, &fi);

out:
	/* Need to reset the pipe if ->write_buf() didn't consume all data */
	if ((ibuf->flags & FUSE_BUF_IS_FD) && bufv.idx < bufv.count)
		fuse_ll_clear_pipe(se);
}

static void do_flush(fuse_req_t req, fuse_ino_t nodeid, const void *inarg)
{
	struct fuse_flush_in *arg = (struct fuse_flush_in *) inarg;
	struct fuse_file_info fi;

	memset(&fi, 0, sizeof(fi));
	fi.fh = arg->fh;
	fi.flush = 1;
	if (req->se->conn.proto_minor >= 7)
		fi.lock_owner = arg->lock_owner;

	if (req->se->op.flush)
		req->se->op.flush(req, nodeid, &fi);
	else
		fuse_reply_err(req, ENOSYS);
}

static void do_release(fuse_req_t req, fuse_ino_t nodeid, const void *inarg)
{
	struct fuse_release_in *arg = (struct fuse_release_in *) inarg;
	struct fuse_file_info fi;

	memset(&fi, 0, sizeof(fi));
	fi.flags = arg->flags;
	fi.fh = arg->fh;
	if (req->se->conn.proto_minor >= 8) {
		fi.flush = (arg->release_flags & FUSE_RELEASE_FLUSH) ? 1 : 0;
		fi.lock_owner = arg->lock_owner;
	}
	if (arg->release_flags & FUSE_RELEASE_FLOCK_UNLOCK) {
		fi.flock_release = 1;
		fi.lock_owner = arg->lock_owner;
	}

	if (req->se->op.release)
		req->se->op.release(req, nodeid, &fi);
	else
		fuse_reply_err(req, 0);
}

static void do_fsync(fuse_req_t req, fuse_ino_t nodeid, const void *inarg)
{
	struct fuse_fsync_in *arg = (struct fuse_fsync_in *) inarg;
	struct fuse_file_info fi;
	int datasync = arg->fsync_flags & 1;

	memset(&fi, 0, sizeof(fi));
	fi.fh = arg->fh;

	if (req->se->op.fsync)
		req->se->op.fsync(req, nodeid, datasync, &fi);
	else
		fuse_reply_err(req, ENOSYS);
}

static void do_opendir(fuse_req_t req, fuse_ino_t nodeid, const void *inarg)
{
	struct fuse_open_in *arg = (struct fuse_open_in *) inarg;
	struct fuse_file_info fi;

	memset(&fi, 0, sizeof(fi));
	fi.flags = arg->flags;

	if (req->se->op.opendir)
		req->se->op.opendir(req, nodeid, &fi);
	else if (req->se->conn.want & FUSE_CAP_NO_OPENDIR_SUPPORT)
		fuse_reply_err(req, ENOSYS);
	else
		fuse_reply_open(req, &fi);
}

static void do_readdir(fuse_req_t req, fuse_ino_t nodeid, const void *inarg)
{
	struct fuse_read_in *arg = (struct fuse_read_in *) inarg;
	struct fuse_file_info fi;

	memset(&fi, 0, sizeof(fi));
	fi.fh = arg->fh;

	if (req->se->op.readdir)
		req->se->op.readdir(req, nodeid, arg->size, arg->offset, &fi);
	else
		fuse_reply_err(req, ENOSYS);
}

static void do_readdirplus(fuse_req_t req, fuse_ino_t nodeid, const void *inarg)
{
	struct fuse_read_in *arg = (struct fuse_read_in *) inarg;
	struct fuse_file_info fi;

	memset(&fi, 0, sizeof(fi));
	fi.fh = arg->fh;

	if (req->se->op.readdirplus)
		req->se->op.readdirplus(req, nodeid, arg->size, arg->offset, &fi);
	else
		fuse_reply_err(req, ENOSYS);
}

static void do_releasedir(fuse_req_t req, fuse_ino_t nodeid, const void *inarg)
{
	struct fuse_release_in *arg = (struct fuse_release_in *) inarg;
	struct fuse_file_info fi;

	memset(&fi, 0, sizeof(fi));
	fi.flags = arg->flags;
	fi.fh = arg->fh;

	if (req->se->op.releasedir)
		req->se->op.releasedir(req, nodeid, &fi);
	else
		fuse_reply_err(req, 0);
}

static void do_fsyncdir(fuse_req_t req, fuse_ino_t nodeid, const void *inarg)
{
	struct fuse_fsync_in *arg = (struct fuse_fsync_in *) inarg;
	struct fuse_file_info fi;
	int datasync = arg->fsync_flags & 1;

	memset(&fi, 0, sizeof(fi));
	fi.fh = arg->fh;

	if (req->se->op.fsyncdir)
		req->se->op.fsyncdir(req, nodeid, datasync, &fi);
	else
		fuse_reply_err(req, ENOSYS);
}

static void do_statfs(fuse_req_t req, fuse_ino_t nodeid, const void *inarg)
{
	(void) nodeid;
	(void) inarg;

	if (req->se->op.statfs)
		req->se->op.statfs(req, nodeid);
	else {
		struct statvfs buf = {
			.f_namemax = 255,
			.f_bsize = 512,
		};
		fuse_reply_statfs(req, &buf);
	}
}

static void do_setxattr(fuse_req_t req, fuse_ino_t nodeid, const void *inarg)
{
	struct fuse_session *se = req->se;
	unsigned int xattr_ext = !!(se->conn.want & FUSE_CAP_SETXATTR_EXT);
	struct fuse_setxattr_in *arg = (struct fuse_setxattr_in *) inarg;
	char *name = xattr_ext ? PARAM(arg) :
		     (char *)arg + FUSE_COMPAT_SETXATTR_IN_SIZE;
	char *value = name + strlen(name) + 1;

	/* XXX:The API should be extended to support extra_flags/setxattr_flags */
	if (req->se->op.setxattr)
		req->se->op.setxattr(req, nodeid, name, value, arg->size,
				    arg->flags);
	else
		fuse_reply_err(req, ENOSYS);
}

static void do_getxattr(fuse_req_t req, fuse_ino_t nodeid, const void *inarg)
{
	struct fuse_getxattr_in *arg = (struct fuse_getxattr_in *) inarg;

	if (req->se->op.getxattr)
		req->se->op.getxattr(req, nodeid, PARAM(arg), arg->size);
	else
		fuse_reply_err(req, ENOSYS);
}

static void do_listxattr(fuse_req_t req, fuse_ino_t nodeid, const void *inarg)
{
	struct fuse_getxattr_in *arg = (struct fuse_getxattr_in *) inarg;

	if (req->se->op.listxattr)
		req->se->op.listxattr(req, nodeid, arg->size);
	else
		fuse_reply_err(req, ENOSYS);
}

static void do_removexattr(fuse_req_t req, fuse_ino_t nodeid, const void *inarg)
{
	char *name = (char *) inarg;

	if (req->se->op.removexattr)
		req->se->op.removexattr(req, nodeid, name);
	else
		fuse_reply_err(req, ENOSYS);
}

static void convert_fuse_file_lock(struct fuse_file_lock *fl,
				   struct flock *flock)
{
	memset(flock, 0, sizeof(struct flock));
	flock->l_type = fl->type;
	flock->l_whence = SEEK_SET;
	flock->l_start = fl->start;
	if (fl->end == OFFSET_MAX)
		flock->l_len = 0;
	else
		flock->l_len = fl->end - fl->start + 1;
	flock->l_pid = fl->pid;
}

static void do_getlk(fuse_req_t req, fuse_ino_t nodeid, const void *inarg)
{
	struct fuse_lk_in *arg = (struct fuse_lk_in *) inarg;
	struct fuse_file_info fi;
	struct flock flock;

	memset(&fi, 0, sizeof(fi));
	fi.fh = arg->fh;
	fi.lock_owner = arg->owner;

	convert_fuse_file_lock(&arg->lk, &flock);
	if (req->se->op.getlk)
		req->se->op.getlk(req, nodeid, &fi, &flock);
	else
		fuse_reply_err(req, ENOSYS);
}

static void do_setlk_common(fuse_req_t req, fuse_ino_t nodeid,
			    const void *inarg, int sleep)
{
	struct fuse_lk_in *arg = (struct fuse_lk_in *) inarg;
	struct fuse_file_info fi;
	struct flock flock;

	memset(&fi, 0, sizeof(fi));
	fi.fh = arg->fh;
	fi.lock_owner = arg->owner;

	if (arg->lk_flags & FUSE_LK_FLOCK) {
		int op = 0;

		switch (arg->lk.type) {
		case F_RDLCK:
			op = LOCK_SH;
			break;
		case F_WRLCK:
			op = LOCK_EX;
			break;
		case F_UNLCK:
			op = LOCK_UN;
			break;
		}
		if (!sleep)
			op |= LOCK_NB;

		if (req->se->op.flock)
			req->se->op.flock(req, nodeid, &fi, op);
		else
			fuse_reply_err(req, ENOSYS);
	} else {
		convert_fuse_file_lock(&arg->lk, &flock);
		if (req->se->op.setlk)
			req->se->op.setlk(req, nodeid, &fi, &flock, sleep);
		else
			fuse_reply_err(req, ENOSYS);
	}
}

static void do_setlk(fuse_req_t req, fuse_ino_t nodeid, const void *inarg)
{
	do_setlk_common(req, nodeid, inarg, 0);
}

static void do_setlkw(fuse_req_t req, fuse_ino_t nodeid, const void *inarg)
{
	do_setlk_common(req, nodeid, inarg, 1);
}

static int find_interrupted(struct fuse_session *se, struct fuse_req *req)
{
	struct fuse_req *curr;

	for (curr = se->list.next; curr != &se->list; curr = curr->next) {
		if (curr->unique == req->u.i.unique) {
			fuse_interrupt_func_t func;
			void *data;

			curr->ctr++;
			pthread_mutex_unlock(&se->lock);

			/* Ugh, ugly locking */
			pthread_mutex_lock(&curr->lock);
			pthread_mutex_lock(&se->lock);
			curr->interrupted = 1;
			func = curr->u.ni.func;
			data = curr->u.ni.data;
			pthread_mutex_unlock(&se->lock);
			if (func)
				func(curr, data);
			pthread_mutex_unlock(&curr->lock);

			pthread_mutex_lock(&se->lock);
			curr->ctr--;
			if (!curr->ctr) {
				destroy_req(curr);
			}

			return 1;
		}
	}
	for (curr = se->interrupts.next; curr != &se->interrupts;
	     curr = curr->next) {
		if (curr->u.i.unique == req->u.i.unique)
			return 1;
	}
	return 0;
}

static void do_interrupt(fuse_req_t req, fuse_ino_t nodeid, const void *inarg)
{
	struct fuse_interrupt_in *arg = (struct fuse_interrupt_in *) inarg;
	struct fuse_session *se = req->se;

	(void) nodeid;
	if (se->debug)
		fuse_log(FUSE_LOG_DEBUG, "INTERRUPT: %llu\n",
			(unsigned long long) arg->unique);

	req->u.i.unique = arg->unique;

	pthread_mutex_lock(&se->lock);
	if (find_interrupted(se, req)) {
		fuse_chan_put(req->ch);
		req->ch = NULL;
		destroy_req(req);
	} else
		list_add_req(req, &se->interrupts);
	pthread_mutex_unlock(&se->lock);
}

static struct fuse_req *check_interrupt(struct fuse_session *se,
					struct fuse_req *req)
{
	struct fuse_req *curr;

	for (curr = se->interrupts.next; curr != &se->interrupts;
	     curr = curr->next) {
		if (curr->u.i.unique == req->unique) {
			req->interrupted = 1;
			list_del_req(curr);
			fuse_chan_put(curr->ch);
			curr->ch = NULL;
			destroy_req(curr);
			return NULL;
		}
	}
	curr = se->interrupts.next;
	if (curr != &se->interrupts) {
		list_del_req(curr);
		list_init_req(curr);
		return curr;
	} else
		return NULL;
}

static void do_bmap(fuse_req_t req, fuse_ino_t nodeid, const void *inarg)
{
	struct fuse_bmap_in *arg = (struct fuse_bmap_in *) inarg;

	if (req->se->op.bmap)
		req->se->op.bmap(req, nodeid, arg->blocksize, arg->block);
	else
		fuse_reply_err(req, ENOSYS);
}

static void do_ioctl(fuse_req_t req, fuse_ino_t nodeid, const void *inarg)
{
	struct fuse_ioctl_in *arg = (struct fuse_ioctl_in *) inarg;
	unsigned int flags = arg->flags;
	void *in_buf = arg->in_size ? PARAM(arg) : NULL;
	struct fuse_file_info fi;

	if (flags & FUSE_IOCTL_DIR &&
	    !(req->se->conn.want & FUSE_CAP_IOCTL_DIR)) {
		fuse_reply_err(req, ENOTTY);
		return;
	}

	memset(&fi, 0, sizeof(fi));
	fi.fh = arg->fh;

	if (sizeof(void *) == 4 && req->se->conn.proto_minor >= 16 &&
	    !(flags & FUSE_IOCTL_32BIT)) {
		req->ioctl_64bit = 1;
	}

	if (req->se->op.ioctl)
		req->se->op.ioctl(req, nodeid, arg->cmd,
				 (void *)(uintptr_t)arg->arg, &fi, flags,
				 in_buf, arg->in_size, arg->out_size);
	else
		fuse_reply_err(req, ENOSYS);
}

void fuse_pollhandle_destroy(struct fuse_pollhandle *ph)
{
	free(ph);
}

static void do_poll(fuse_req_t req, fuse_ino_t nodeid, const void *inarg)
{
	struct fuse_poll_in *arg = (struct fuse_poll_in *) inarg;
	struct fuse_file_info fi;

	memset(&fi, 0, sizeof(fi));
	fi.fh = arg->fh;
	fi.poll_events = arg->events;

	if (req->se->op.poll) {
		struct fuse_pollhandle *ph = NULL;

		if (arg->flags & FUSE_POLL_SCHEDULE_NOTIFY) {
			ph = malloc(sizeof(struct fuse_pollhandle));
			if (ph == NULL) {
				fuse_reply_err(req, ENOMEM);
				return;
			}
			ph->kh = arg->kh;
			ph->se = req->se;
		}

		req->se->op.poll(req, nodeid, &fi, ph);
	} else {
		fuse_reply_err(req, ENOSYS);
	}
}

static void do_fallocate(fuse_req_t req, fuse_ino_t nodeid, const void *inarg)
{
	struct fuse_fallocate_in *arg = (struct fuse_fallocate_in *) inarg;
	struct fuse_file_info fi;

	memset(&fi, 0, sizeof(fi));
	fi.fh = arg->fh;

	if (req->se->op.fallocate)
		req->se->op.fallocate(req, nodeid, arg->mode, arg->offset, arg->length, &fi);
	else
		fuse_reply_err(req, ENOSYS);
}

static void do_copy_file_range(fuse_req_t req, fuse_ino_t nodeid_in, const void *inarg)
{
	struct fuse_copy_file_range_in *arg = (struct fuse_copy_file_range_in *) inarg;
	struct fuse_file_info fi_in, fi_out;

	memset(&fi_in, 0, sizeof(fi_in));
	fi_in.fh = arg->fh_in;

	memset(&fi_out, 0, sizeof(fi_out));
	fi_out.fh = arg->fh_out;


	if (req->se->op.copy_file_range)
		req->se->op.copy_file_range(req, nodeid_in, arg->off_in,
					    &fi_in, arg->nodeid_out,
					    arg->off_out, &fi_out, arg->len,
					    arg->flags);
	else
		fuse_reply_err(req, ENOSYS);
}

static void do_lseek(fuse_req_t req, fuse_ino_t nodeid, const void *inarg)
{
	struct fuse_lseek_in *arg = (struct fuse_lseek_in *) inarg;
	struct fuse_file_info fi;

	memset(&fi, 0, sizeof(fi));
	fi.fh = arg->fh;

	if (req->se->op.lseek)
		req->se->op.lseek(req, nodeid, arg->offset, arg->whence, &fi);
	else
		fuse_reply_err(req, ENOSYS);
}

/* Prevent bogus data races (bogus since "init" is called before
 * multi-threading becomes relevant */
static __attribute__((no_sanitize("thread")))
void do_init(fuse_req_t req, fuse_ino_t nodeid, const void *inarg)
{
	struct fuse_init_in *arg = (struct fuse_init_in *) inarg;
	struct fuse_init_out outarg;
	struct fuse_session *se = req->se;
	size_t bufsize = se->bufsize;
	size_t outargsize = sizeof(outarg);
	uint64_t inargflags = 0;
	uint64_t outargflags = 0;
	(void) nodeid;
	if (se->debug) {
		fuse_log(FUSE_LOG_DEBUG, "INIT: %u.%u\n", arg->major, arg->minor);
		if (arg->major == 7 && arg->minor >= 6) {
			fuse_log(FUSE_LOG_DEBUG, "flags=0x%08x\n", arg->flags);
			fuse_log(FUSE_LOG_DEBUG, "max_readahead=0x%08x\n",
				arg->max_readahead);
		}
	}
	se->conn.proto_major = arg->major;
	se->conn.proto_minor = arg->minor;
	se->conn.capable = 0;
	se->conn.want = 0;

	memset(&outarg, 0, sizeof(outarg));
	outarg.major = FUSE_KERNEL_VERSION;
	outarg.minor = FUSE_KERNEL_MINOR_VERSION;

	if (arg->major < 7) {
		fuse_log(FUSE_LOG_ERR, "fuse: unsupported protocol version: %u.%u\n",
			arg->major, arg->minor);
		fuse_reply_err(req, EPROTO);
		return;
	}

	if (arg->major > 7) {
		/* Wait for a second INIT request with a 7.X version */
		send_reply_ok(req, &outarg, sizeof(outarg));
		return;
	}

	if (arg->minor >= 6) {
		if (arg->max_readahead < se->conn.max_readahead)
			se->conn.max_readahead = arg->max_readahead;
		inargflags = arg->flags;
		if (inargflags & FUSE_INIT_EXT)
			inargflags = inargflags | (uint64_t) arg->flags2 << 32;
		if (inargflags & FUSE_ASYNC_READ)
			se->conn.capable |= FUSE_CAP_ASYNC_READ;
		if (inargflags & FUSE_POSIX_LOCKS)
			se->conn.capable |= FUSE_CAP_POSIX_LOCKS;
		if (inargflags & FUSE_ATOMIC_O_TRUNC)
			se->conn.capable |= FUSE_CAP_ATOMIC_O_TRUNC;
		if (inargflags & FUSE_EXPORT_SUPPORT)
			se->conn.capable |= FUSE_CAP_EXPORT_SUPPORT;
		if (inargflags & FUSE_DONT_MASK)
			se->conn.capable |= FUSE_CAP_DONT_MASK;
		if (inargflags & FUSE_FLOCK_LOCKS)
			se->conn.capable |= FUSE_CAP_FLOCK_LOCKS;
		if (inargflags & FUSE_AUTO_INVAL_DATA)
			se->conn.capable |= FUSE_CAP_AUTO_INVAL_DATA;
		if (inargflags & FUSE_DO_READDIRPLUS)
			se->conn.capable |= FUSE_CAP_READDIRPLUS;
		if (inargflags & FUSE_READDIRPLUS_AUTO)
			se->conn.capable |= FUSE_CAP_READDIRPLUS_AUTO;
		if (inargflags & FUSE_ASYNC_DIO)
			se->conn.capable |= FUSE_CAP_ASYNC_DIO;
		if (inargflags & FUSE_WRITEBACK_CACHE)
			se->conn.capable |= FUSE_CAP_WRITEBACK_CACHE;
		if (inargflags & FUSE_NO_OPEN_SUPPORT)
			se->conn.capable |= FUSE_CAP_NO_OPEN_SUPPORT;
		if (inargflags & FUSE_PARALLEL_DIROPS)
			se->conn.capable |= FUSE_CAP_PARALLEL_DIROPS;
		if (inargflags & FUSE_POSIX_ACL)
			se->conn.capable |= FUSE_CAP_POSIX_ACL;
		if (inargflags & FUSE_HANDLE_KILLPRIV)
			se->conn.capable |= FUSE_CAP_HANDLE_KILLPRIV;
		if (inargflags & FUSE_HANDLE_KILLPRIV_V2)
			se->conn.capable |= FUSE_CAP_HANDLE_KILLPRIV_V2;
		if (inargflags & FUSE_CACHE_SYMLINKS)
			se->conn.capable |= FUSE_CAP_CACHE_SYMLINKS;
		if (inargflags & FUSE_NO_OPENDIR_SUPPORT)
			se->conn.capable |= FUSE_CAP_NO_OPENDIR_SUPPORT;
		if (inargflags & FUSE_EXPLICIT_INVAL_DATA)
			se->conn.capable |= FUSE_CAP_EXPLICIT_INVAL_DATA;
		if (inargflags & FUSE_SETXATTR_EXT)
			se->conn.capable |= FUSE_CAP_SETXATTR_EXT;
		if (!(inargflags & FUSE_MAX_PAGES)) {
			size_t max_bufsize =
				FUSE_DEFAULT_MAX_PAGES_PER_REQ * getpagesize()
				+ FUSE_BUFFER_HEADER_SIZE;
			if (bufsize > max_bufsize) {
				bufsize = max_bufsize;
			}
		}
		if (inargflags & FUSE_DIRECT_IO_ALLOW_MMAP)
			se->conn.capable |= FUSE_CAP_DIRECT_IO_ALLOW_MMAP;
		if (arg->minor >= 38 || (inargflags & FUSE_HAS_EXPIRE_ONLY))
			se->conn.capable |= FUSE_CAP_EXPIRE_ONLY;
		if (inargflags & FUSE_PASSTHROUGH)
			se->conn.capable |= FUSE_CAP_PASSTHROUGH;
	} else {
		se->conn.max_readahead = 0;
	}

	if (se->conn.proto_minor >= 14) {
#ifdef HAVE_SPLICE
#ifdef HAVE_VMSPLICE
		if ((se->io == NULL) || (se->io->splice_send != NULL)) {
			se->conn.capable |= FUSE_CAP_SPLICE_WRITE | FUSE_CAP_SPLICE_MOVE;
		}
#endif
		if ((se->io == NULL) || (se->io->splice_receive != NULL)) {
			se->conn.capable |= FUSE_CAP_SPLICE_READ;
		}
#endif
	}
	if (se->conn.proto_minor >= 18)
		se->conn.capable |= FUSE_CAP_IOCTL_DIR;

	if (se->conn.proto_minor == 32) {
		/* Linux v5.10 + CTERA patch */
		if (inargflags & FUSE_PASSTHROUGH)
			se->conn.capable |= FUSE_PASSTHROUGH;
	}

	/* Default settings for modern filesystems.
	 *
	 * Most of these capabilities were disabled by default in
	 * libfuse2 for backwards compatibility reasons. In libfuse3,
	 * we can finally enable them by default (as long as they're
	 * supported by the kernel).
	 */
#define LL_SET_DEFAULT(cond, cap) \
	if ((cond) && (se->conn.capable & (cap))) \
		se->conn.want |= (cap)
	LL_SET_DEFAULT(1, FUSE_CAP_ASYNC_READ);
	LL_SET_DEFAULT(1, FUSE_CAP_AUTO_INVAL_DATA);
	LL_SET_DEFAULT(1, FUSE_CAP_ASYNC_DIO);
	LL_SET_DEFAULT(1, FUSE_CAP_IOCTL_DIR);
	LL_SET_DEFAULT(1, FUSE_CAP_ATOMIC_O_TRUNC);
	LL_SET_DEFAULT(se->op.write_buf, FUSE_CAP_SPLICE_READ);
	LL_SET_DEFAULT(se->op.getlk && se->op.setlk,
		       FUSE_CAP_POSIX_LOCKS);
	LL_SET_DEFAULT(se->op.flock, FUSE_CAP_FLOCK_LOCKS);
	LL_SET_DEFAULT(se->op.readdirplus, FUSE_CAP_READDIRPLUS);
	LL_SET_DEFAULT(se->op.readdirplus && se->op.readdir,
		       FUSE_CAP_READDIRPLUS_AUTO);

	/* This could safely become default, but libfuse needs an API extension
	 * to support it
	 * LL_SET_DEFAULT(1, FUSE_CAP_SETXATTR_EXT);
	 */

	se->conn.time_gran = 1;
	
	if (bufsize < FUSE_MIN_READ_BUFFER) {
		fuse_log(FUSE_LOG_ERR, "fuse: warning: buffer size too small: %zu\n",
			bufsize);
		bufsize = FUSE_MIN_READ_BUFFER;
	}
	se->bufsize = bufsize;

	se->got_init = 1;
	if (se->op.init)
		se->op.init(se->userdata, &se->conn);

	if (se->conn.max_write > bufsize - FUSE_BUFFER_HEADER_SIZE)
		se->conn.max_write = bufsize - FUSE_BUFFER_HEADER_SIZE;

	if (se->conn.want & (~se->conn.capable)) {
		fuse_log(FUSE_LOG_ERR, "fuse: error: filesystem requested capabilities "
			"0x%x that are not supported by kernel, aborting.\n",
			se->conn.want & (~se->conn.capable));
		fuse_reply_err(req, EPROTO);
		se->error = -EPROTO;
		fuse_session_exit(se);
		return;
	}

	unsigned max_read_mo = get_max_read(se->mo);
	if (se->conn.max_read != max_read_mo) {
		fuse_log(FUSE_LOG_ERR, "fuse: error: init() and fuse_session_new() "
			"requested different maximum read size (%u vs %u)\n",
			se->conn.max_read, max_read_mo);
		fuse_reply_err(req, EPROTO);
		se->error = -EPROTO;
		fuse_session_exit(se);
		return;
	}

	if (se->conn.max_write < bufsize - FUSE_BUFFER_HEADER_SIZE) {
		se->bufsize = se->conn.max_write + FUSE_BUFFER_HEADER_SIZE;
	}
	if (arg->flags & FUSE_MAX_PAGES) {
		outarg.flags |= FUSE_MAX_PAGES;
		outarg.max_pages = (se->conn.max_write - 1) / getpagesize() + 1;
	}
	outargflags = outarg.flags;
	/* Always enable big writes, this is superseded
	   by the max_write option */
	outargflags |= FUSE_BIG_WRITES;

	if (se->conn.want & FUSE_CAP_ASYNC_READ)
		outargflags |= FUSE_ASYNC_READ;
	if (se->conn.want & FUSE_CAP_POSIX_LOCKS)
		outargflags |= FUSE_POSIX_LOCKS;
	if (se->conn.want & FUSE_CAP_ATOMIC_O_TRUNC)
		outargflags |= FUSE_ATOMIC_O_TRUNC;
	if (se->conn.want & FUSE_CAP_EXPORT_SUPPORT)
		outargflags |= FUSE_EXPORT_SUPPORT;
	if (se->conn.want & FUSE_CAP_DONT_MASK)
		outargflags |= FUSE_DONT_MASK;
	if (se->conn.want & FUSE_CAP_FLOCK_LOCKS)
		outargflags |= FUSE_FLOCK_LOCKS;
	if (se->conn.want & FUSE_CAP_AUTO_INVAL_DATA)
		outargflags |= FUSE_AUTO_INVAL_DATA;
	if (se->conn.want & FUSE_CAP_READDIRPLUS)
		outargflags |= FUSE_DO_READDIRPLUS;
	if (se->conn.want & FUSE_CAP_READDIRPLUS_AUTO)
		outargflags |= FUSE_READDIRPLUS_AUTO;
	if (se->conn.want & FUSE_CAP_ASYNC_DIO)
		outargflags |= FUSE_ASYNC_DIO;
	if (se->conn.want & FUSE_CAP_WRITEBACK_CACHE)
		outargflags |= FUSE_WRITEBACK_CACHE;
	if (se->conn.want & FUSE_CAP_PARALLEL_DIROPS)
		outargflags |= FUSE_PARALLEL_DIROPS;
	if (se->conn.want & FUSE_CAP_POSIX_ACL)
		outargflags |= FUSE_POSIX_ACL;
	if (se->conn.want & FUSE_CAP_HANDLE_KILLPRIV)
		outargflags |= FUSE_HANDLE_KILLPRIV;
	if (se->conn.want & FUSE_CAP_HANDLE_KILLPRIV_V2)
		outargflags |= FUSE_HANDLE_KILLPRIV_V2;
	if (se->conn.want & FUSE_CAP_CACHE_SYMLINKS)
		outargflags |= FUSE_CACHE_SYMLINKS;
	if (se->conn.want & FUSE_CAP_EXPLICIT_INVAL_DATA)
		outargflags |= FUSE_EXPLICIT_INVAL_DATA;
<<<<<<< HEAD
	if (se->conn.want & FUSE_CAP_PASSTHROUGH)
		outargflags |= FUSE_PASSTHROUGH;
=======
	if (se->conn.want & FUSE_CAP_SETXATTR_EXT)
		outargflags |= FUSE_SETXATTR_EXT;
	if (se->conn.want & FUSE_CAP_DIRECT_IO_ALLOW_MMAP)
		outargflags |= FUSE_DIRECT_IO_ALLOW_MMAP;
	if (se->conn.want & FUSE_CAP_PASSTHROUGH) {
		outargflags |= FUSE_PASSTHROUGH;
		/*
		 * outarg.max_stack_depth includes the fuse stack layer,
		 * so it is one more than max_backing_stack_depth.
		 */
		outarg.max_stack_depth = se->conn.max_backing_stack_depth + 1;
	}
>>>>>>> eca63dab

	if (inargflags & FUSE_INIT_EXT) {
		outargflags |= FUSE_INIT_EXT;
		outarg.flags2 = outargflags >> 32;
	}

	outarg.flags = outargflags;

	outarg.max_readahead = se->conn.max_readahead;
	outarg.max_write = se->conn.max_write;
	if (se->conn.proto_minor >= 13) {
		if (se->conn.max_background >= (1 << 16))
			se->conn.max_background = (1 << 16) - 1;
		if (se->conn.congestion_threshold > se->conn.max_background)
			se->conn.congestion_threshold = se->conn.max_background;
		if (!se->conn.congestion_threshold) {
			se->conn.congestion_threshold =
				se->conn.max_background * 3 / 4;
		}

		outarg.max_background = se->conn.max_background;
		outarg.congestion_threshold = se->conn.congestion_threshold;
	}
	if (se->conn.proto_minor >= 23)
		outarg.time_gran = se->conn.time_gran;

	if (se->debug) {
		fuse_log(FUSE_LOG_DEBUG, "   INIT: %u.%u\n", outarg.major, outarg.minor);
		fuse_log(FUSE_LOG_DEBUG, "   flags=0x%08x\n", outarg.flags);
		fuse_log(FUSE_LOG_DEBUG, "   max_readahead=0x%08x\n",
			outarg.max_readahead);
		fuse_log(FUSE_LOG_DEBUG, "   max_write=0x%08x\n", outarg.max_write);
		fuse_log(FUSE_LOG_DEBUG, "   max_background=%i\n",
			outarg.max_background);
		fuse_log(FUSE_LOG_DEBUG, "   congestion_threshold=%i\n",
			outarg.congestion_threshold);
		fuse_log(FUSE_LOG_DEBUG, "   time_gran=%u\n",
			outarg.time_gran);
		if (se->conn.want & FUSE_CAP_PASSTHROUGH)
			fuse_log(FUSE_LOG_DEBUG, "   max_stack_depth=%u\n",
				outarg.max_stack_depth);
	}
	if (arg->minor < 5)
		outargsize = FUSE_COMPAT_INIT_OUT_SIZE;
	else if (arg->minor < 23)
		outargsize = FUSE_COMPAT_22_INIT_OUT_SIZE;

	send_reply_ok(req, &outarg, outargsize);
}

static void do_destroy(fuse_req_t req, fuse_ino_t nodeid, const void *inarg)
{
	struct fuse_session *se = req->se;

	(void) nodeid;
	(void) inarg;

	se->got_destroy = 1;
	se->got_init = 0;
	if (se->op.destroy)
		se->op.destroy(se->userdata);

	send_reply_ok(req, NULL, 0);
}

static void list_del_nreq(struct fuse_notify_req *nreq)
{
	struct fuse_notify_req *prev = nreq->prev;
	struct fuse_notify_req *next = nreq->next;
	prev->next = next;
	next->prev = prev;
}

static void list_add_nreq(struct fuse_notify_req *nreq,
			  struct fuse_notify_req *next)
{
	struct fuse_notify_req *prev = next->prev;
	nreq->next = next;
	nreq->prev = prev;
	prev->next = nreq;
	next->prev = nreq;
}

static void list_init_nreq(struct fuse_notify_req *nreq)
{
	nreq->next = nreq;
	nreq->prev = nreq;
}

static void do_notify_reply(fuse_req_t req, fuse_ino_t nodeid,
			    const void *inarg, const struct fuse_buf *buf)
{
	struct fuse_session *se = req->se;
	struct fuse_notify_req *nreq;
	struct fuse_notify_req *head;

	pthread_mutex_lock(&se->lock);
	head = &se->notify_list;
	for (nreq = head->next; nreq != head; nreq = nreq->next) {
		if (nreq->unique == req->unique) {
			list_del_nreq(nreq);
			break;
		}
	}
	pthread_mutex_unlock(&se->lock);

	if (nreq != head)
		nreq->reply(nreq, req, nodeid, inarg, buf);
}

static int send_notify_iov(struct fuse_session *se, int notify_code,
			   struct iovec *iov, int count)
{
	struct fuse_out_header out;

	if (!se->got_init)
		return -ENOTCONN;

	out.unique = 0;
	out.error = notify_code;
	iov[0].iov_base = &out;
	iov[0].iov_len = sizeof(struct fuse_out_header);

	return fuse_send_msg(se, NULL, iov, count);
}

int fuse_lowlevel_notify_poll(struct fuse_pollhandle *ph)
{
	if (ph != NULL) {
		struct fuse_notify_poll_wakeup_out outarg;
		struct iovec iov[2];

		outarg.kh = ph->kh;

		iov[1].iov_base = &outarg;
		iov[1].iov_len = sizeof(outarg);

		return send_notify_iov(ph->se, FUSE_NOTIFY_POLL, iov, 2);
	} else {
		return 0;
	}
}

int fuse_lowlevel_notify_inval_inode(struct fuse_session *se, fuse_ino_t ino,
				     off_t off, off_t len)
{
	struct fuse_notify_inval_inode_out outarg;
	struct iovec iov[2];

	if (!se)
		return -EINVAL;

	if (se->conn.proto_minor < 12)
		return -ENOSYS;
	
	outarg.ino = ino;
	outarg.off = off;
	outarg.len = len;

	iov[1].iov_base = &outarg;
	iov[1].iov_len = sizeof(outarg);

	return send_notify_iov(se, FUSE_NOTIFY_INVAL_INODE, iov, 2);
}

/**
 * Notify parent attributes and the dentry matching parent/name
 * 
 * Underlying base function for fuse_lowlevel_notify_inval_entry() and
 * fuse_lowlevel_notify_expire_entry().
 * 
 * @warning
 * Only checks if fuse_lowlevel_notify_inval_entry() is supported by
 * the kernel. All other flags will fall back to 
 * fuse_lowlevel_notify_inval_entry() if not supported!
 * DO THE PROPER CHECKS IN THE DERIVED FUNCTION!
 *
 * @param se the session object
 * @param parent inode number
 * @param name file name
 * @param namelen strlen() of file name
 * @param flags flags to control if the entry should be expired or invalidated
 * @return zero for success, -errno for failure
*/
static int fuse_lowlevel_notify_entry(struct fuse_session *se, fuse_ino_t parent,
							const char *name, size_t namelen,
							enum fuse_notify_entry_flags flags)
{
	struct fuse_notify_inval_entry_out outarg;
	struct iovec iov[3];

	if (!se)
		return -EINVAL;

	if (se->conn.proto_minor < 12)
		return -ENOSYS;

	outarg.parent = parent;
	outarg.namelen = namelen;
	outarg.flags = 0;
	if (flags & FUSE_LL_EXPIRE_ONLY)
		outarg.flags |= FUSE_EXPIRE_ONLY;

	iov[1].iov_base = &outarg;
	iov[1].iov_len = sizeof(outarg);
	iov[2].iov_base = (void *)name;
	iov[2].iov_len = namelen + 1;

	return send_notify_iov(se, FUSE_NOTIFY_INVAL_ENTRY, iov, 3);
}

int fuse_lowlevel_notify_inval_entry(struct fuse_session *se, fuse_ino_t parent,
						 const char *name, size_t namelen)
{
	return fuse_lowlevel_notify_entry(se, parent, name, namelen, FUSE_LL_INVALIDATE);
}

int fuse_lowlevel_notify_expire_entry(struct fuse_session *se, fuse_ino_t parent,
							const char *name, size_t namelen)
{
	if (!se)
		return -EINVAL;

	if (!(se->conn.capable & FUSE_CAP_EXPIRE_ONLY))
		return -ENOSYS;

	return fuse_lowlevel_notify_entry(se, parent, name, namelen, FUSE_LL_EXPIRE_ONLY);
}


int fuse_lowlevel_notify_delete(struct fuse_session *se,
				fuse_ino_t parent, fuse_ino_t child,
				const char *name, size_t namelen)
{
	struct fuse_notify_delete_out outarg;
	struct iovec iov[3];

	if (!se)
		return -EINVAL;

	if (se->conn.proto_minor < 18)
		return -ENOSYS;

	outarg.parent = parent;
	outarg.child = child;
	outarg.namelen = namelen;
	outarg.padding = 0;

	iov[1].iov_base = &outarg;
	iov[1].iov_len = sizeof(outarg);
	iov[2].iov_base = (void *)name;
	iov[2].iov_len = namelen + 1;

	return send_notify_iov(se, FUSE_NOTIFY_DELETE, iov, 3);
}

int fuse_lowlevel_notify_store(struct fuse_session *se, fuse_ino_t ino,
			       off_t offset, struct fuse_bufvec *bufv,
			       enum fuse_buf_copy_flags flags)
{
	struct fuse_out_header out;
	struct fuse_notify_store_out outarg;
	struct iovec iov[3];
	size_t size = fuse_buf_size(bufv);
	int res;

	if (!se)
		return -EINVAL;

	if (se->conn.proto_minor < 15)
		return -ENOSYS;

	out.unique = 0;
	out.error = FUSE_NOTIFY_STORE;

	outarg.nodeid = ino;
	outarg.offset = offset;
	outarg.size = size;
	outarg.padding = 0;

	iov[0].iov_base = &out;
	iov[0].iov_len = sizeof(out);
	iov[1].iov_base = &outarg;
	iov[1].iov_len = sizeof(outarg);

	res = fuse_send_data_iov(se, NULL, iov, 2, bufv, flags);
	if (res > 0)
		res = -res;

	return res;
}

struct fuse_retrieve_req {
	struct fuse_notify_req nreq;
	void *cookie;
};

static void fuse_ll_retrieve_reply(struct fuse_notify_req *nreq,
				   fuse_req_t req, fuse_ino_t ino,
				   const void *inarg,
				   const struct fuse_buf *ibuf)
{
	struct fuse_session *se = req->se;
	struct fuse_retrieve_req *rreq =
		container_of(nreq, struct fuse_retrieve_req, nreq);
	const struct fuse_notify_retrieve_in *arg = inarg;
	struct fuse_bufvec bufv = {
		.buf[0] = *ibuf,
		.count = 1,
	};

	if (!(bufv.buf[0].flags & FUSE_BUF_IS_FD))
		bufv.buf[0].mem = PARAM(arg);

	bufv.buf[0].size -= sizeof(struct fuse_in_header) +
		sizeof(struct fuse_notify_retrieve_in);

	if (bufv.buf[0].size < arg->size) {
		fuse_log(FUSE_LOG_ERR, "fuse: retrieve reply: buffer size too small\n");
		fuse_reply_none(req);
		goto out;
	}
	bufv.buf[0].size = arg->size;

	if (se->op.retrieve_reply) {
		se->op.retrieve_reply(req, rreq->cookie, ino,
					  arg->offset, &bufv);
	} else {
		fuse_reply_none(req);
	}
out:
	free(rreq);
	if ((ibuf->flags & FUSE_BUF_IS_FD) && bufv.idx < bufv.count)
		fuse_ll_clear_pipe(se);
}

int fuse_lowlevel_notify_retrieve(struct fuse_session *se, fuse_ino_t ino,
				  size_t size, off_t offset, void *cookie)
{
	struct fuse_notify_retrieve_out outarg;
	struct iovec iov[2];
	struct fuse_retrieve_req *rreq;
	int err;

	if (!se)
		return -EINVAL;

	if (se->conn.proto_minor < 15)
		return -ENOSYS;

	rreq = malloc(sizeof(*rreq));
	if (rreq == NULL)
		return -ENOMEM;

	pthread_mutex_lock(&se->lock);
	rreq->cookie = cookie;
	rreq->nreq.unique = se->notify_ctr++;
	rreq->nreq.reply = fuse_ll_retrieve_reply;
	list_add_nreq(&rreq->nreq, &se->notify_list);
	pthread_mutex_unlock(&se->lock);

	outarg.notify_unique = rreq->nreq.unique;
	outarg.nodeid = ino;
	outarg.offset = offset;
	outarg.size = size;
	outarg.padding = 0;

	iov[1].iov_base = &outarg;
	iov[1].iov_len = sizeof(outarg);

	err = send_notify_iov(se, FUSE_NOTIFY_RETRIEVE, iov, 2);
	if (err) {
		pthread_mutex_lock(&se->lock);
		list_del_nreq(&rreq->nreq);
		pthread_mutex_unlock(&se->lock);
		free(rreq);
	}

	return err;
}

void *fuse_req_userdata(fuse_req_t req)
{
	return req->se->userdata;
}

const struct fuse_ctx *fuse_req_ctx(fuse_req_t req)
{
	return &req->ctx;
}

void fuse_req_interrupt_func(fuse_req_t req, fuse_interrupt_func_t func,
			     void *data)
{
	pthread_mutex_lock(&req->lock);
	pthread_mutex_lock(&req->se->lock);
	req->u.ni.func = func;
	req->u.ni.data = data;
	pthread_mutex_unlock(&req->se->lock);
	if (req->interrupted && func)
		func(req, data);
	pthread_mutex_unlock(&req->lock);
}

int fuse_req_interrupted(fuse_req_t req)
{
	int interrupted;

	pthread_mutex_lock(&req->se->lock);
	interrupted = req->interrupted;
	pthread_mutex_unlock(&req->se->lock);

	return interrupted;
}

static struct {
	void (*func)(fuse_req_t, fuse_ino_t, const void *);
	const char *name;
} fuse_ll_ops[] = {
	[FUSE_LOOKUP]	   = { do_lookup,      "LOOKUP"	     },
	[FUSE_FORGET]	   = { do_forget,      "FORGET"	     },
	[FUSE_GETATTR]	   = { do_getattr,     "GETATTR"     },
	[FUSE_SETATTR]	   = { do_setattr,     "SETATTR"     },
	[FUSE_READLINK]	   = { do_readlink,    "READLINK"    },
	[FUSE_SYMLINK]	   = { do_symlink,     "SYMLINK"     },
	[FUSE_MKNOD]	   = { do_mknod,       "MKNOD"	     },
	[FUSE_MKDIR]	   = { do_mkdir,       "MKDIR"	     },
	[FUSE_UNLINK]	   = { do_unlink,      "UNLINK"	     },
	[FUSE_RMDIR]	   = { do_rmdir,       "RMDIR"	     },
	[FUSE_RENAME]	   = { do_rename,      "RENAME"	     },
	[FUSE_LINK]	   = { do_link,	       "LINK"	     },
	[FUSE_OPEN]	   = { do_open,	       "OPEN"	     },
	[FUSE_READ]	   = { do_read,	       "READ"	     },
	[FUSE_WRITE]	   = { do_write,       "WRITE"	     },
	[FUSE_STATFS]	   = { do_statfs,      "STATFS"	     },
	[FUSE_RELEASE]	   = { do_release,     "RELEASE"     },
	[FUSE_FSYNC]	   = { do_fsync,       "FSYNC"	     },
	[FUSE_SETXATTR]	   = { do_setxattr,    "SETXATTR"    },
	[FUSE_GETXATTR]	   = { do_getxattr,    "GETXATTR"    },
	[FUSE_LISTXATTR]   = { do_listxattr,   "LISTXATTR"   },
	[FUSE_REMOVEXATTR] = { do_removexattr, "REMOVEXATTR" },
	[FUSE_FLUSH]	   = { do_flush,       "FLUSH"	     },
	[FUSE_INIT]	   = { do_init,	       "INIT"	     },
	[FUSE_OPENDIR]	   = { do_opendir,     "OPENDIR"     },
	[FUSE_READDIR]	   = { do_readdir,     "READDIR"     },
	[FUSE_RELEASEDIR]  = { do_releasedir,  "RELEASEDIR"  },
	[FUSE_FSYNCDIR]	   = { do_fsyncdir,    "FSYNCDIR"    },
	[FUSE_GETLK]	   = { do_getlk,       "GETLK"	     },
	[FUSE_SETLK]	   = { do_setlk,       "SETLK"	     },
	[FUSE_SETLKW]	   = { do_setlkw,      "SETLKW"	     },
	[FUSE_ACCESS]	   = { do_access,      "ACCESS"	     },
	[FUSE_CREATE]	   = { do_create,      "CREATE"	     },
	[FUSE_INTERRUPT]   = { do_interrupt,   "INTERRUPT"   },
	[FUSE_BMAP]	   = { do_bmap,	       "BMAP"	     },
	[FUSE_IOCTL]	   = { do_ioctl,       "IOCTL"	     },
	[FUSE_POLL]	   = { do_poll,        "POLL"	     },
	[FUSE_FALLOCATE]   = { do_fallocate,   "FALLOCATE"   },
	[FUSE_DESTROY]	   = { do_destroy,     "DESTROY"     },
	[FUSE_NOTIFY_REPLY] = { (void *) 1,    "NOTIFY_REPLY" },
	[FUSE_BATCH_FORGET] = { do_batch_forget, "BATCH_FORGET" },
	[FUSE_READDIRPLUS] = { do_readdirplus,	"READDIRPLUS"},
	[FUSE_RENAME2]     = { do_rename2,      "RENAME2"    },
	[FUSE_COPY_FILE_RANGE] = { do_copy_file_range, "COPY_FILE_RANGE" },
	[FUSE_LSEEK]	   = { do_lseek,       "LSEEK"	     },
	[CUSE_INIT]	   = { cuse_lowlevel_init, "CUSE_INIT"   },
};

#define FUSE_MAXOP (sizeof(fuse_ll_ops) / sizeof(fuse_ll_ops[0]))

static const char *opname(enum fuse_opcode opcode)
{
	if (opcode >= FUSE_MAXOP || !fuse_ll_ops[opcode].name)
		return "???";
	else
		return fuse_ll_ops[opcode].name;
}

static int fuse_ll_copy_from_pipe(struct fuse_bufvec *dst,
				  struct fuse_bufvec *src)
{
	ssize_t res = fuse_buf_copy(dst, src, 0);
	if (res < 0) {
		fuse_log(FUSE_LOG_ERR, "fuse: copy from pipe: %s\n", strerror(-res));
		return res;
	}
	if ((size_t)res < fuse_buf_size(dst)) {
		fuse_log(FUSE_LOG_ERR, "fuse: copy from pipe: short read\n");
		return -1;
	}
	return 0;
}

void fuse_session_process_buf(struct fuse_session *se,
			      const struct fuse_buf *buf)
{
	fuse_session_process_buf_int(se, buf, NULL);
}

void fuse_session_process_buf_int(struct fuse_session *se,
				  const struct fuse_buf *buf, struct fuse_chan *ch)
{
	const size_t write_header_size = sizeof(struct fuse_in_header) +
		sizeof(struct fuse_write_in);
	struct fuse_bufvec bufv = { .buf[0] = *buf, .count = 1 };
	struct fuse_bufvec tmpbuf = FUSE_BUFVEC_INIT(write_header_size);
	struct fuse_in_header *in;
	const void *inarg;
	struct fuse_req *req;
	void *mbuf = NULL;
	int err;
	int res;

	if (buf->flags & FUSE_BUF_IS_FD) {
		if (buf->size < tmpbuf.buf[0].size)
			tmpbuf.buf[0].size = buf->size;

		mbuf = malloc(tmpbuf.buf[0].size);
		if (mbuf == NULL) {
			fuse_log(FUSE_LOG_ERR, "fuse: failed to allocate header\n");
			goto clear_pipe;
		}
		tmpbuf.buf[0].mem = mbuf;

		res = fuse_ll_copy_from_pipe(&tmpbuf, &bufv);
		if (res < 0)
			goto clear_pipe;

		in = mbuf;
	} else {
		in = buf->mem;
	}

	if (se->debug) {
		fuse_log(FUSE_LOG_DEBUG,
			"unique: %llu, opcode: %s (%i), nodeid: %llu, insize: %zu, pid: %u\n",
			(unsigned long long) in->unique,
			opname((enum fuse_opcode) in->opcode), in->opcode,
			(unsigned long long) in->nodeid, buf->size, in->pid);
	}

	req = fuse_ll_alloc_req(se);
	if (req == NULL) {
		struct fuse_out_header out = {
			.unique = in->unique,
			.error = -ENOMEM,
		};
		struct iovec iov = {
			.iov_base = &out,
			.iov_len = sizeof(struct fuse_out_header),
		};

		fuse_send_msg(se, ch, &iov, 1);
		goto clear_pipe;
	}

	req->unique = in->unique;
	req->ctx.uid = in->uid;
	req->ctx.gid = in->gid;
	req->ctx.pid = in->pid;
	req->ch = ch ? fuse_chan_get(ch) : NULL;

	err = EIO;
	if (!se->got_init) {
		enum fuse_opcode expected;

		expected = se->cuse_data ? CUSE_INIT : FUSE_INIT;
		if (in->opcode != expected)
			goto reply_err;
	} else if (in->opcode == FUSE_INIT || in->opcode == CUSE_INIT)
		goto reply_err;

	err = EACCES;
	/* Implement -o allow_root */
	if (se->deny_others && in->uid != se->owner && in->uid != 0 &&
		 in->opcode != FUSE_INIT && in->opcode != FUSE_READ &&
		 in->opcode != FUSE_WRITE && in->opcode != FUSE_FSYNC &&
		 in->opcode != FUSE_RELEASE && in->opcode != FUSE_READDIR &&
		 in->opcode != FUSE_FSYNCDIR && in->opcode != FUSE_RELEASEDIR &&
		 in->opcode != FUSE_NOTIFY_REPLY &&
		 in->opcode != FUSE_READDIRPLUS)
		goto reply_err;

	err = ENOSYS;
	if (in->opcode >= FUSE_MAXOP || !fuse_ll_ops[in->opcode].func)
		goto reply_err;
	if (in->opcode != FUSE_INTERRUPT) {
		struct fuse_req *intr;
		pthread_mutex_lock(&se->lock);
		intr = check_interrupt(se, req);
		list_add_req(req, &se->list);
		pthread_mutex_unlock(&se->lock);
		if (intr)
			fuse_reply_err(intr, EAGAIN);
	}

	if ((buf->flags & FUSE_BUF_IS_FD) && write_header_size < buf->size &&
	    (in->opcode != FUSE_WRITE || !se->op.write_buf) &&
	    in->opcode != FUSE_NOTIFY_REPLY) {
		void *newmbuf;

		err = ENOMEM;
		newmbuf = realloc(mbuf, buf->size);
		if (newmbuf == NULL)
			goto reply_err;
		mbuf = newmbuf;

		tmpbuf = FUSE_BUFVEC_INIT(buf->size - write_header_size);
		tmpbuf.buf[0].mem = (char *)mbuf + write_header_size;

		res = fuse_ll_copy_from_pipe(&tmpbuf, &bufv);
		err = -res;
		if (res < 0)
			goto reply_err;

		in = mbuf;
	}

	inarg = (void *) &in[1];
	if (in->opcode == FUSE_WRITE && se->op.write_buf)
		do_write_buf(req, in->nodeid, inarg, buf);
	else if (in->opcode == FUSE_NOTIFY_REPLY)
		do_notify_reply(req, in->nodeid, inarg, buf);
	else
		fuse_ll_ops[in->opcode].func(req, in->nodeid, inarg);

out_free:
	free(mbuf);
	return;

reply_err:
	fuse_reply_err(req, err);
clear_pipe:
	if (buf->flags & FUSE_BUF_IS_FD)
		fuse_ll_clear_pipe(se);
	goto out_free;
}

#define LL_OPTION(n,o,v) \
	{ n, offsetof(struct fuse_session, o), v }

static const struct fuse_opt fuse_ll_opts[] = {
	LL_OPTION("debug", debug, 1),
	LL_OPTION("-d", debug, 1),
	LL_OPTION("--debug", debug, 1),
	LL_OPTION("allow_root", deny_others, 1),
	FUSE_OPT_END
};

void fuse_lowlevel_version(void)
{
	printf("using FUSE kernel interface version %i.%i\n",
	       FUSE_KERNEL_VERSION, FUSE_KERNEL_MINOR_VERSION);
	fuse_mount_version();
}

void fuse_lowlevel_help(void)
{
	/* These are not all options, but the ones that are
	   potentially of interest to an end-user */
	printf(
"    -o allow_other         allow access by all users\n"
"    -o allow_root          allow access by root\n"
"    -o auto_unmount        auto unmount on process termination\n");
}

void fuse_session_destroy(struct fuse_session *se)
{
	struct fuse_ll_pipe *llp;

	if (se->got_init && !se->got_destroy) {
		if (se->op.destroy)
			se->op.destroy(se->userdata);
	}
	llp = pthread_getspecific(se->pipe_key);
	if (llp != NULL)
		fuse_ll_pipe_free(llp);
	pthread_key_delete(se->pipe_key);
	pthread_mutex_destroy(&se->lock);
	free(se->cuse_data);
	if (se->fd != -1)
		close(se->fd);
	if (se->io != NULL)
		free(se->io);
	destroy_mount_opts(se->mo);
	free(se);
}


static void fuse_ll_pipe_destructor(void *data)
{
	struct fuse_ll_pipe *llp = data;
	fuse_ll_pipe_free(llp);
}

int fuse_session_receive_buf(struct fuse_session *se, struct fuse_buf *buf)
{
	return fuse_session_receive_buf_int(se, buf, NULL);
}

int fuse_session_receive_buf_int(struct fuse_session *se, struct fuse_buf *buf,
				 struct fuse_chan *ch)
{
	int err;
	ssize_t res;
#ifdef HAVE_SPLICE
	size_t bufsize = se->bufsize;
	struct fuse_ll_pipe *llp;
	struct fuse_buf tmpbuf;

	if (se->conn.proto_minor < 14 || !(se->conn.want & FUSE_CAP_SPLICE_READ))
		goto fallback;

	llp = fuse_ll_get_pipe(se);
	if (llp == NULL)
		goto fallback;

	if (llp->size < bufsize) {
		if (llp->can_grow) {
			res = fcntl(llp->pipe[0], F_SETPIPE_SZ, bufsize);
			if (res == -1) {
				llp->can_grow = 0;
				res = grow_pipe_to_max(llp->pipe[0]);
				if (res > 0)
					llp->size = res;
				goto fallback;
			}
			llp->size = res;
		}
		if (llp->size < bufsize)
			goto fallback;
	}

	if (se->io != NULL && se->io->splice_receive != NULL) {
		res = se->io->splice_receive(ch ? ch->fd : se->fd, NULL,
						     llp->pipe[1], NULL, bufsize, 0,
						     se->userdata);
	} else {
		res = splice(ch ? ch->fd : se->fd, NULL, llp->pipe[1], NULL,
				 bufsize, 0);
	}
	err = errno;

	if (fuse_session_exited(se))
		return 0;

	if (res == -1) {
		if (err == ENODEV) {
			/* Filesystem was unmounted, or connection was aborted
			   via /sys/fs/fuse/connections */
			fuse_session_exit(se);
			return 0;
		}
		if (err != EINTR && err != EAGAIN)
			perror("fuse: splice from device");
		return -err;
	}

	if (res < sizeof(struct fuse_in_header)) {
		fuse_log(FUSE_LOG_ERR, "short splice from fuse device\n");
		return -EIO;
	}

	tmpbuf = (struct fuse_buf) {
		.size = res,
		.flags = FUSE_BUF_IS_FD,
		.fd = llp->pipe[0],
	};

	/*
	 * Don't bother with zero copy for small requests.
	 * fuse_loop_mt() needs to check for FORGET so this more than
	 * just an optimization.
	 */
	if (res < sizeof(struct fuse_in_header) +
	    sizeof(struct fuse_write_in) + pagesize) {
		struct fuse_bufvec src = { .buf[0] = tmpbuf, .count = 1 };
		struct fuse_bufvec dst = { .count = 1 };

		if (!buf->mem) {
			buf->mem = malloc(se->bufsize);
			if (!buf->mem) {
				fuse_log(FUSE_LOG_ERR,
					"fuse: failed to allocate read buffer\n");
				return -ENOMEM;
			}
		}
		buf->size = se->bufsize;
		buf->flags = 0;
		dst.buf[0] = *buf;

		res = fuse_buf_copy(&dst, &src, 0);
		if (res < 0) {
			fuse_log(FUSE_LOG_ERR, "fuse: copy from pipe: %s\n",
				strerror(-res));
			fuse_ll_clear_pipe(se);
			return res;
		}
		if (res < tmpbuf.size) {
			fuse_log(FUSE_LOG_ERR, "fuse: copy from pipe: short read\n");
			fuse_ll_clear_pipe(se);
			return -EIO;
		}
		assert(res == tmpbuf.size);

	} else {
		/* Don't overwrite buf->mem, as that would cause a leak */
		buf->fd = tmpbuf.fd;
		buf->flags = tmpbuf.flags;
	}
	buf->size = tmpbuf.size;

	return res;

fallback:
#endif
	if (!buf->mem) {
		buf->mem = malloc(se->bufsize);
		if (!buf->mem) {
			fuse_log(FUSE_LOG_ERR,
				"fuse: failed to allocate read buffer\n");
			return -ENOMEM;
		}
	}

restart:
	if (se->io != NULL) {
		/* se->io->read is never NULL if se->io is not NULL as
		specified by fuse_session_custom_io()*/
		res = se->io->read(ch ? ch->fd : se->fd, buf->mem, se->bufsize,
					 se->userdata);
	} else {
		res = read(ch ? ch->fd : se->fd, buf->mem, se->bufsize);
	}
	err = errno;

	if (fuse_session_exited(se))
		return 0;
	if (res == -1) {
		/* ENOENT means the operation was interrupted, it's safe
		   to restart */
		if (err == ENOENT)
			goto restart;

		if (err == ENODEV) {
			/* Filesystem was unmounted, or connection was aborted
			   via /sys/fs/fuse/connections */
			fuse_session_exit(se);
			return 0;
		}
		/* Errors occurring during normal operation: EINTR (read
		   interrupted), EAGAIN (nonblocking I/O), ENODEV (filesystem
		   umounted) */
		if (err != EINTR && err != EAGAIN)
			perror("fuse: reading device");
		return -err;
	}
	if ((size_t) res < sizeof(struct fuse_in_header)) {
		fuse_log(FUSE_LOG_ERR, "short read on fuse device\n");
		return -EIO;
	}

	buf->size = res;

	return res;
}

FUSE_SYMVER("_fuse_session_new_317", "_fuse_session_new@@FUSE_3.17")
struct fuse_session *_fuse_session_new_317(struct fuse_args *args,
					  const struct fuse_lowlevel_ops *op,
					  size_t op_size,
					  struct libfuse_version *version,
					  void *userdata)
{
	int err;
	struct fuse_session *se;
	struct mount_opts *mo;

	if (sizeof(struct fuse_lowlevel_ops) < op_size) {
		fuse_log(FUSE_LOG_ERR, "fuse: warning: library too old, some operations may not work\n");
		op_size = sizeof(struct fuse_lowlevel_ops);
	}

	if (args->argc == 0) {
		fuse_log(FUSE_LOG_ERR, "fuse: empty argv passed to fuse_session_new().\n");
		return NULL;
	}

	se = (struct fuse_session *) calloc(1, sizeof(struct fuse_session));
	if (se == NULL) {
		fuse_log(FUSE_LOG_ERR, "fuse: failed to allocate fuse object\n");
		goto out1;
	}
	se->fd = -1;
	se->conn.max_write = UINT_MAX;
	se->conn.max_readahead = UINT_MAX;

	/* Parse options */
	if(fuse_opt_parse(args, se, fuse_ll_opts, NULL) == -1)
		goto out2;
	if(se->deny_others) {
		/* Allowing access only by root is done by instructing
		 * kernel to allow access by everyone, and then restricting
		 * access to root and mountpoint owner in libfuse.
		 */
		// We may be adding the option a second time, but
		// that doesn't hurt.
		if(fuse_opt_add_arg(args, "-oallow_other") == -1)
			goto out2;
	}
	mo = parse_mount_opts(args);
	if (mo == NULL)
		goto out3;

	if(args->argc == 1 &&
	   args->argv[0][0] == '-') {
		fuse_log(FUSE_LOG_ERR, "fuse: warning: argv[0] looks like an option, but "
			"will be ignored\n");
	} else if (args->argc != 1) {
		int i;
		fuse_log(FUSE_LOG_ERR, "fuse: unknown option(s): `");
		for(i = 1; i < args->argc-1; i++)
			fuse_log(FUSE_LOG_ERR, "%s ", args->argv[i]);
		fuse_log(FUSE_LOG_ERR, "%s'\n", args->argv[i]);
		goto out4;
	}

	if (se->debug)
		fuse_log(FUSE_LOG_DEBUG, "FUSE library version: %s\n", PACKAGE_VERSION);

	se->bufsize = FUSE_MAX_MAX_PAGES * getpagesize() +
		FUSE_BUFFER_HEADER_SIZE;

	list_init_req(&se->list);
	list_init_req(&se->interrupts);
	list_init_nreq(&se->notify_list);
	se->notify_ctr = 1;
	pthread_mutex_init(&se->lock, NULL);

	err = pthread_key_create(&se->pipe_key, fuse_ll_pipe_destructor);
	if (err) {
		fuse_log(FUSE_LOG_ERR, "fuse: failed to create thread specific key: %s\n",
			strerror(err));
		goto out5;
	}

	memcpy(&se->op, op, op_size);
	se->owner = getuid();
	se->userdata = userdata;

	se->mo = mo;

	/* Fuse server application should pass the version it was compiled
	 * against and pass it. If a libfuse version accidentally introduces an
	 * ABI incompatibility, it might be possible to 'fix' that at run time,
	 * by checking the version numbers.
	 */
	se->version = *version;

	return se;

out5:
	pthread_mutex_destroy(&se->lock);
out4:
	fuse_opt_free_args(args);
out3:
	if (mo != NULL)
		destroy_mount_opts(mo);
out2:
	free(se);
out1:
	return NULL;
}

struct fuse_session *fuse_session_new_30(struct fuse_args *args,
					  const struct fuse_lowlevel_ops *op,
					  size_t op_size,
					  void *userdata);
FUSE_SYMVER("fuse_session_new_30", "fuse_session_new@FUSE_3.0")
struct fuse_session *fuse_session_new_30(struct fuse_args *args,
					  const struct fuse_lowlevel_ops *op,
					  size_t op_size,
					  void *userdata)
{
	/* unknown version */
	struct libfuse_version version = { 0 };

	return _fuse_session_new_317(args, op, op_size, &version, userdata);
}

int fuse_session_custom_io(struct fuse_session *se, const struct fuse_custom_io *io,
			   int fd)
{
	if (fd < 0) {
		fuse_log(FUSE_LOG_ERR, "Invalid file descriptor value %d passed to "
			"fuse_session_custom_io()\n", fd);
		return -EBADF;
	}
	if (io == NULL) {
		fuse_log(FUSE_LOG_ERR, "No custom IO passed to "
			"fuse_session_custom_io()\n");
		return -EINVAL;
	} else if (io->read == NULL || io->writev == NULL) {
		/* If the user provides their own file descriptor, we can't
		guarantee that the default behavior of the io operations made
		in libfuse will function properly. Therefore, we enforce the
		user to implement these io operations when using custom io. */
		fuse_log(FUSE_LOG_ERR, "io passed to fuse_session_custom_io() must "
			"implement both io->read() and io->writev\n");
		return -EINVAL;
	}

	se->io = malloc(sizeof(struct fuse_custom_io));
	if (se->io == NULL) {
		fuse_log(FUSE_LOG_ERR, "Failed to allocate memory for custom io. "
			"Error: %s\n", strerror(errno));
		return -errno;
	}

	se->fd = fd;
	*se->io = *io;
	return 0;
}

int fuse_session_mount(struct fuse_session *se, const char *mountpoint)
{
	int fd;

	/*
	 * Make sure file descriptors 0, 1 and 2 are open, otherwise chaos
	 * would ensue.
	 */
	do {
		fd = open("/dev/null", O_RDWR);
		if (fd > 2)
			close(fd);
	} while (fd >= 0 && fd <= 2);

	/*
	 * To allow FUSE daemons to run without privileges, the caller may open
	 * /dev/fuse before launching the file system and pass on the file
	 * descriptor by specifying /dev/fd/N as the mount point. Note that the
	 * parent process takes care of performing the mount in this case.
	 */
	fd = fuse_mnt_parse_fuse_fd(mountpoint);
	if (fd != -1) {
		if (fcntl(fd, F_GETFD) == -1) {
			fuse_log(FUSE_LOG_ERR,
				"fuse: Invalid file descriptor /dev/fd/%u\n",
				fd);
			return -1;
		}
		se->fd = fd;
		return 0;
	}

	/* Open channel */
	fd = fuse_kern_mount(mountpoint, se->mo);
	if (fd == -1)
		return -1;
	se->fd = fd;

	/* Save mountpoint */
	se->mountpoint = strdup(mountpoint);
	if (se->mountpoint == NULL)
		goto error_out;

	return 0;

error_out:
	fuse_kern_unmount(mountpoint, fd);
	return -1;
}

int fuse_session_fd(struct fuse_session *se)
{
	return se->fd;
}

void fuse_session_unmount(struct fuse_session *se)
{
	if (se->mountpoint != NULL) {
		fuse_kern_unmount(se->mountpoint, se->fd);
		se->fd = -1;
		free(se->mountpoint);
		se->mountpoint = NULL;
	}
}

#ifdef linux
int fuse_req_getgroups(fuse_req_t req, int size, gid_t list[])
{
	char *buf;
	size_t bufsize = 1024;
	char path[128];
	int ret;
	int fd;
	unsigned long pid = req->ctx.pid;
	char *s;

	sprintf(path, "/proc/%lu/task/%lu/status", pid, pid);

retry:
	buf = malloc(bufsize);
	if (buf == NULL)
		return -ENOMEM;

	ret = -EIO;
	fd = open(path, O_RDONLY);
	if (fd == -1)
		goto out_free;

	ret = read(fd, buf, bufsize);
	close(fd);
	if (ret < 0) {
		ret = -EIO;
		goto out_free;
	}

	if ((size_t)ret == bufsize) {
		free(buf);
		bufsize *= 4;
		goto retry;
	}

	ret = -EIO;
	s = strstr(buf, "\nGroups:");
	if (s == NULL)
		goto out_free;

	s += 8;
	ret = 0;
	while (1) {
		char *end;
		unsigned long val = strtoul(s, &end, 0);
		if (end == s)
			break;

		s = end;
		if (ret < size)
			list[ret] = val;
		ret++;
	}

out_free:
	free(buf);
	return ret;
}
#else /* linux */
/*
 * This is currently not implemented on other than Linux...
 */
int fuse_req_getgroups(fuse_req_t req, int size, gid_t list[])
{
	(void) req; (void) size; (void) list;
	return -ENOSYS;
}
#endif

/* Prevent spurious data race warning - we don't care
 * about races for this flag */
__attribute__((no_sanitize_thread))
void fuse_session_exit(struct fuse_session *se)
{
	se->exited = 1;
}

__attribute__((no_sanitize_thread))
void fuse_session_reset(struct fuse_session *se)
{
	se->exited = 0;
	se->error = 0;
}

__attribute__((no_sanitize_thread))
int fuse_session_exited(struct fuse_session *se)
{
	return se->exited;
}<|MERGE_RESOLUTION|>--- conflicted
+++ resolved
@@ -401,14 +401,10 @@
 		      const struct fuse_file_info *f)
 {
 	arg->fh = f->fh;
-<<<<<<< HEAD
-	arg->passthrough_fh = f->passthrough_fh;
-=======
 	if (f->backing_id > 0) {
 		arg->backing_id = f->backing_id;
 		arg->open_flags |= FOPEN_PASSTHROUGH;
 	}
->>>>>>> eca63dab
 	if (f->direct_io)
 		arg->open_flags |= FOPEN_DIRECT_IO;
 	if (f->keep_cache)
@@ -475,20 +471,6 @@
 	return send_reply_ok(req, linkname, strlen(linkname));
 }
 
-<<<<<<< HEAD
-int fuse_passthrough_enable(fuse_req_t req, unsigned int fd) {
-    struct fuse_passthrough_out out;
-    int ret;
-
-    out.fd = fd;
-    out.len = 0;
-
-    ret = ioctl(req->se->fd, FUSE_DEV_IOC_PASSTHROUGH_OPEN, &out);
-    if (ret <= 0)
-        fprintf(stderr, "fuse: passthrough_enable: %s\n", strerror(errno));
-
-    return ret;
-=======
 int fuse_passthrough_open(fuse_req_t req, int fd)
 {
 	struct fuse_backing_map map = { .fd = fd };
@@ -512,7 +494,6 @@
 		fuse_log(FUSE_LOG_ERR, "fuse: passthrough_close: %s\n", strerror(errno));
 
 	return ret;
->>>>>>> eca63dab
 }
 
 int fuse_reply_open(fuse_req_t req, const struct fuse_file_info *f)
@@ -2097,12 +2078,6 @@
 	if (se->conn.proto_minor >= 18)
 		se->conn.capable |= FUSE_CAP_IOCTL_DIR;
 
-	if (se->conn.proto_minor == 32) {
-		/* Linux v5.10 + CTERA patch */
-		if (inargflags & FUSE_PASSTHROUGH)
-			se->conn.capable |= FUSE_PASSTHROUGH;
-	}
-
 	/* Default settings for modern filesystems.
 	 *
 	 * Most of these capabilities were disabled by default in
@@ -2214,10 +2189,6 @@
 		outargflags |= FUSE_CACHE_SYMLINKS;
 	if (se->conn.want & FUSE_CAP_EXPLICIT_INVAL_DATA)
 		outargflags |= FUSE_EXPLICIT_INVAL_DATA;
-<<<<<<< HEAD
-	if (se->conn.want & FUSE_CAP_PASSTHROUGH)
-		outargflags |= FUSE_PASSTHROUGH;
-=======
 	if (se->conn.want & FUSE_CAP_SETXATTR_EXT)
 		outargflags |= FUSE_SETXATTR_EXT;
 	if (se->conn.want & FUSE_CAP_DIRECT_IO_ALLOW_MMAP)
@@ -2230,7 +2201,6 @@
 		 */
 		outarg.max_stack_depth = se->conn.max_backing_stack_depth + 1;
 	}
->>>>>>> eca63dab
 
 	if (inargflags & FUSE_INIT_EXT) {
 		outargflags |= FUSE_INIT_EXT;
