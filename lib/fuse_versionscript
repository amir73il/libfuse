FUSE_3.0 {
	global:
		fuse_destroy;
		fuse_exit;
		fuse_loop;
		fuse_loop_mt;
		fuse_reply_attr;
		fuse_reply_buf;
		fuse_reply_entry;
		fuse_reply_err;
		fuse_reply_none;
		fuse_reply_readlink;
		fuse_reply_write;
		fuse_reply_xattr;
		fuse_req_userdata;
		fuse_session_destroy;
		fuse_session_exit;
		fuse_session_exited;
		fuse_session_loop;
		fuse_session_loop_mt;
		fuse_session_reset;
		fuse_session_fd;
		fuse_opt_parse;
		fuse_opt_add_opt;
		fuse_opt_add_arg;
		fuse_opt_free_args;
		fuse_opt_match;
		fuse_parse_cmdline;
		fuse_remove_signal_handlers;
		fuse_reply_create;
		fuse_reply_open;
		fuse_reply_statfs;
		fuse_set_signal_handlers;
		fuse_add_direntry;
		fuse_add_direntry_plus;
		fuse_daemonize;
		fuse_get_session;
		fuse_interrupted;
		fuse_session_new;
		fuse_main_real;
		fuse_mount;
		fuse_session_custom_io;
		fuse_session_mount;
		fuse_new;
		fuse_opt_insert_arg;
		fuse_reply_lock;
		fuse_req_interrupt_func;
		fuse_req_interrupted;
		fuse_unmount;
		fuse_session_unmount;
		fuse_fs_access;
		fuse_fs_bmap;
		fuse_fs_chmod;
		fuse_fs_chown;
		fuse_fs_create;
		fuse_fs_destroy;
		fuse_fs_flush;
		fuse_fs_fsync;
		fuse_fs_fsyncdir;
		fuse_fs_getattr;
		fuse_fs_getxattr;
		fuse_fs_init;
		fuse_fs_link;
		fuse_fs_listxattr;
		fuse_fs_lock;
		fuse_fs_mkdir;
		fuse_fs_mknod;
		fuse_fs_new;
		fuse_fs_open;
		fuse_fs_opendir;
		fuse_fs_read;
		fuse_fs_readdir;
		fuse_fs_readlink;
		fuse_fs_release;
		fuse_fs_releasedir;
		fuse_fs_removexattr;
		fuse_fs_rename;
		fuse_fs_rmdir;
		fuse_fs_setxattr;
		fuse_fs_statfs;
		fuse_fs_symlink;
		fuse_fs_truncate;
		fuse_fs_unlink;
		fuse_fs_utimens;
		fuse_fs_write;
		fuse_reply_iov;
		fuse_version;
		fuse_pkgversion;
		fuse_reply_bmap;
		cuse_lowlevel_new;
		cuse_lowlevel_main;
		cuse_lowlevel_setup;
		cuse_lowlevel_teardown;
		fuse_fs_ioctl;
		fuse_fs_poll;
		fuse_get_context;
		fuse_getgroups;
		fuse_lowlevel_notify_inval_entry;
		fuse_lowlevel_notify_inval_inode;
		fuse_lowlevel_notify_poll;
		fuse_notify_poll;
		fuse_opt_add_opt_escaped;
		fuse_pollhandle_destroy;
		fuse_reply_ioctl;
		fuse_reply_ioctl_iov;
		fuse_reply_ioctl_retry;
		fuse_reply_poll;
		fuse_req_ctx;
		fuse_req_getgroups;
		fuse_buf_copy;
		fuse_buf_size;
		fuse_fs_read_buf;
		fuse_fs_write_buf;
		fuse_lowlevel_notify_retrieve;
		fuse_lowlevel_notify_store;
		fuse_reply_data;
		fuse_session_process_buf;
		fuse_session_receive_buf;
		fuse_start_cleanup_thread;
		fuse_stop_cleanup_thread;
		fuse_clean_cache;
		fuse_lowlevel_notify_delete;
		fuse_fs_flock;
		fuse_fs_fallocate;
		fuse_lowlevel_help;
		fuse_lowlevel_version;
		fuse_cmdline_help;
		fuse_apply_conn_info_opts;
		fuse_parse_conn_info_opts;
		fuse_fs_lseek;
		fuse_reply_lseek;

	local:
		*;
};

FUSE_3.1 {
	global:
	        fuse_lib_help;
		fuse_invalidate_path;
		fuse_new_30;
		fuse_new_31;
		fuse_new;
} FUSE_3.0;

FUSE_3.2 {
	global:
		fuse_session_loop_mt;
		fuse_session_loop_mt_31;
		fuse_session_loop_mt_32;
		fuse_loop_mt;
		fuse_loop_mt_31;
} FUSE_3.1;

FUSE_3.3 {
	global:
		fuse_open_channel;
} FUSE_3.2;

FUSE_3.4 {
	global:
		fuse_fs_copy_file_range;
<<<<<<< HEAD
		fuse_reply_copy_file_range;
		fuse_passthrough_enable;
=======
>>>>>>> eca63dab
} FUSE_3.3;

FUSE_3.7 {
	global:
		fuse_set_log_func;
		fuse_log;
} FUSE_3.4;

FUSE_3.12 {
	global:
		fuse_session_loop_mt;
		fuse_session_loop_mt_312;
		fuse_loop_mt;
		fuse_loop_mt_32;
		fuse_loop_mt_312;
		fuse_loop_cfg_create;
		fuse_loop_cfg_destroy;
		fuse_loop_cfg_set_idle_threads;
		fuse_loop_cfg_set_max_threads;
		fuse_loop_cfg_set_clone_fd;
		fuse_loop_cfg_convert;
		fuse_parse_cmdline;
		fuse_parse_cmdline_30;
		fuse_parse_cmdline_312;
		fuse_lowlevel_notify_expire_entry;
} FUSE_3.4;

FUSE_3.17 {
	global:
		_fuse_session_new_317;
		_fuse_new;
		_fuse_new_30;
		_fuse_new_317;
		fuse_main_real_317;
		fuse_passthrough_open;
		fuse_passthrough_close;
} FUSE_3.12;

# Local Variables:
# indent-tabs-mode: t
# End:<|MERGE_RESOLUTION|>--- conflicted
+++ resolved
@@ -160,11 +160,6 @@
 FUSE_3.4 {
 	global:
 		fuse_fs_copy_file_range;
-<<<<<<< HEAD
-		fuse_reply_copy_file_range;
-		fuse_passthrough_enable;
-=======
->>>>>>> eca63dab
 } FUSE_3.3;
 
 FUSE_3.7 {
