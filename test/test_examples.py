--- conflicted
+++ resolved
@@ -203,7 +203,6 @@
               [ pjoin(basename, 'example', name),
                 src_dir, mnt_dir ]
 
-<<<<<<< HEAD
     if name == 'cachegwfs':
         cmdline.append('--debug')
         if redirect:
@@ -213,11 +212,10 @@
             # Redirect dirfd relative paths to full src_dir paths
             cmdline.append('--redirect_path=' + src_dir)
             cmdline.append('--config_file=' + config_file)
-    elif redirect:
-        pytest.skip('example does not support path redirect')
-=======
-    cmdline.append('--foreground')
->>>>>>> eca63dab
+    else:
+        cmdline.append('--foreground')
+        if redirect:
+            pytest.skip('example does not support path redirect')
 
     if not cache:
         cmdline.append('--nocache')
