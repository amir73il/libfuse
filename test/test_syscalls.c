#define _GNU_SOURCE
#include "config.h"

#include <stdio.h>
#include <stdlib.h>
#include <stdarg.h>
#include <string.h>
#include <unistd.h>
#include <fcntl.h>
#include <dirent.h>
#include <utime.h>
#include <errno.h>
#include <assert.h>
#include <sys/socket.h>
#include <sys/types.h>
#include <sys/stat.h>
#include <sys/syscall.h>
#include <sys/un.h>

#ifndef ALLPERMS
# define ALLPERMS (S_ISUID|S_ISGID|S_ISVTX|S_IRWXU|S_IRWXG|S_IRWXO)/* 07777 */
#endif


static const char *basepath;
static const char *basepath_r;
static char testfile[1024];
static char testfile2[1024];
static char testdir[1024];
static char testdir2[1024];
static char testsock[1024];
static char subfile[1280];

static char testfile_r[1024];
static char testfile2_r[1024];
static char testdir_r[1024];
static char testdir2_r[1024];
static char subfile_r[1280];

static char testname[256];
static char testdata[] = "abcdefghijklmnopqrstuvwxyz";
static char testdata2[] = "1234567890-=qwertyuiop[]\asdfghjkl;'zxcvbnm,./";
static const char *testdir_files[] = { "f1", "f2", NULL};
static long seekdir_offsets[4];
static char zerodata[4096];
static int testdatalen = sizeof(testdata) - 1;
static int testdata2len = sizeof(testdata2) - 1;
static unsigned int testnum = 0;
static unsigned int select_test = 0;
static unsigned int skip_test = 0;
static unsigned int unlinked_test = 0;

#define MAX_ENTRIES 1024
#define MAX_TESTS 100

static struct test {
	int fd;
	struct stat stat;
} tests[MAX_TESTS];

static void test_perror(const char *func, const char *msg)
{
	fprintf(stderr, "%s %s() - %s: %s\n", testname, func, msg,
		strerror(errno));
}

static void test_error(const char *func, const char *msg, ...)
	__attribute__ ((format (printf, 2, 3)));

static void __start_test(const char *fmt, ...)
	__attribute__ ((format (printf, 1, 2)));

static void test_error(const char *func, const char *msg, ...)
{
	va_list ap;
	fprintf(stderr, "%s %s() - ", testname, func);
	va_start(ap, msg);
	vfprintf(stderr, msg, ap);
	va_end(ap);
	fprintf(stderr, "\n");
}

static int is_dot_or_dotdot(const char *name) {
    return name[0] == '.' &&
           (name[1] == '\0' || (name[1] == '.' && name[2] == '\0'));
}

static void success(void)
{
	fprintf(stderr, "%s OK\n", testname);
}

#define this_test (&tests[testnum-1])
#define next_test (&tests[testnum])

static void __start_test(const char *fmt, ...)
{
	unsigned int n;
	va_list ap;
	n = sprintf(testname, "%3i [", testnum);
	va_start(ap, fmt);
	n += vsprintf(testname + n, fmt, ap);
	va_end(ap);
	sprintf(testname + n, "]");
	// Use dedicated testfile per test
	sprintf(testfile, "%s/testfile.%d", basepath, testnum);
	sprintf(testfile_r, "%s/testfile.%d", basepath_r, testnum);
	if (testnum > MAX_TESTS) {
		fprintf(stderr, "%s - too many tests\n", testname);
		exit(1);
	}
	this_test->fd = -1;
}

#define start_test(msg, args...) { \
	testnum++; \
	if ((select_test && testnum != select_test) || \
	    (testnum == skip_test)) { \
		return 0; \
	} \
	__start_test(msg, ##args);		\
}

#define PERROR(msg) test_perror(__FUNCTION__, msg)
#define ERROR(msg, args...) test_error(__FUNCTION__, msg, ##args)

#define ARRAY_SIZE(arr) (sizeof(arr) / sizeof((arr)[0]))

static int st_check_size(struct stat *st, int len)
{
	if (st->st_size != len) {
		ERROR("length %u instead of %u", (int) st->st_size,
		      (int) len);
		return -1;
	}
	return 0;
}

static int check_size(const char *path, int len)
{
	struct stat stbuf;
	int res = stat(path, &stbuf);
	if (res == -1) {
		PERROR("stat");
		return -1;
	}
	return st_check_size(&stbuf, len);
}

static int check_testfile_size(const char *path, int len)
{
	this_test->stat.st_size = len;
	return check_size(path, len);
}

static int st_check_type(struct stat *st, mode_t type)
{
	if ((st->st_mode & S_IFMT) != type) {
		ERROR("type 0%o instead of 0%o", st->st_mode & S_IFMT, type);
		return -1;
	}
	return 0;
}

static int check_type(const char *path, mode_t type)
{
	struct stat stbuf;
	int res = lstat(path, &stbuf);
	if (res == -1) {
		PERROR("lstat");
		return -1;
	}
	return st_check_type(&stbuf, type);
}

static int st_check_mode(struct stat *st, mode_t mode)
{
	if ((st->st_mode & ALLPERMS) != mode) {
		ERROR("mode 0%o instead of 0%o", st->st_mode & ALLPERMS,
		      mode);
		return -1;
	}
	return 0;
}

static int check_mode(const char *path, mode_t mode)
{
	struct stat stbuf;
	int res = lstat(path, &stbuf);
	if (res == -1) {
		PERROR("lstat");
		return -1;
	}
	return st_check_mode(&stbuf, mode);
}

static int check_testfile_mode(const char *path, mode_t mode)
{
	this_test->stat.st_mode &= ~ALLPERMS;
	this_test->stat.st_mode |= mode;
	return check_mode(path, mode);
}

static int check_times(const char *path, time_t atime, time_t mtime)
{
	int err = 0;
	struct stat stbuf;
	int res = lstat(path, &stbuf);
	if (res == -1) {
		PERROR("lstat");
		return -1;
	}
	if (stbuf.st_atime != atime) {
		ERROR("atime %li instead of %li", stbuf.st_atime, atime);
		err--;
	}
	if (stbuf.st_mtime != mtime) {
		ERROR("mtime %li instead of %li", stbuf.st_mtime, mtime);
		err--;
	}
	if (err)
		return -1;

	return 0;
}

#if 0
static int fcheck_times(int fd, time_t atime, time_t mtime)
{
	int err = 0;
	struct stat stbuf;
	int res = fstat(fd, &stbuf);
	if (res == -1) {
		PERROR("fstat");
		return -1;
	}
	if (stbuf.st_atime != atime) {
		ERROR("atime %li instead of %li", stbuf.st_atime, atime);
		err--;
	}
	if (stbuf.st_mtime != mtime) {
		ERROR("mtime %li instead of %li", stbuf.st_mtime, mtime);
		err--;
	}
	if (err)
		return -1;

	return 0;
}
#endif

static int st_check_nlink(struct stat *st, nlink_t nlink)
{
	if (st->st_nlink != nlink) {
		ERROR("nlink %li instead of %li", (long) st->st_nlink,
		      (long) nlink);
		return -1;
	}
	return 0;
}

static int check_nlink(const char *path, nlink_t nlink)
{
	struct stat stbuf;
	int res = lstat(path, &stbuf);
	if (res == -1) {
		PERROR("lstat");
		return -1;
	}
	return st_check_nlink(&stbuf, nlink);
}

static int fcheck_stat(int fd, int flags, struct stat *st)
{
	struct stat stbuf;
	int res = fstat(fd, &stbuf);
	if (res == -1) {
		if (flags & O_PATH) {
			// With O_PATH fd, the server does not have to keep
			// the inode alive so FUSE inode may be stale or bad
			if (errno == ESTALE || errno == EIO ||
			    errno == ENOENT || errno == EBADF)
				return 0;
		}
		PERROR("fstat");
		return -1;
	}

	int err = 0;
	err += st_check_type(&stbuf, st->st_mode & S_IFMT);
	err += st_check_mode(&stbuf, st->st_mode & ALLPERMS);
	err += st_check_size(&stbuf, st->st_size);
	err += st_check_nlink(&stbuf, st->st_nlink);

	return err;
}

static int check_nonexist(const char *path)
{
	struct stat stbuf;
	int res = lstat(path, &stbuf);
	if (res == 0) {
		ERROR("file should not exist");
		return -1;
	}
	if (errno != ENOENT) {
		ERROR("file should not exist: %s", strerror(errno));
		return -1;
	}
	return 0;
}

static int check_buffer(const char *buf, const char *data, unsigned len)
{
	if (memcmp(buf, data, len) != 0) {
		ERROR("data mismatch");
		return -1;
	}
	return 0;
}

static int check_data(const char *path, const char *data, int offset,
		      unsigned len)
{
	char buf[4096];
	int res;
	int fd = open(path, O_RDONLY);
	if (fd == -1) {
		PERROR("open");
		return -1;
	}
	if (lseek(fd, offset, SEEK_SET) == (off_t) -1) {
		PERROR("lseek");
		close(fd);
		return -1;
	}
	while (len) {
		int rdlen = len < sizeof(buf) ? len : sizeof(buf);
		res = read(fd, buf, rdlen);
		if (res == -1) {
			PERROR("read");
			close(fd);
			return -1;
		}
		if (res != rdlen) {
			ERROR("short read: %u instead of %u", res, rdlen);
			close(fd);
			return -1;
		}
		if (check_buffer(buf, data, rdlen) != 0) {
			close(fd);
			return -1;
		}
		data += rdlen;
		len -= rdlen;
	}
	res = close(fd);
	if (res == -1) {
		PERROR("close");
		return -1;
	}
	return 0;
}

static int fcheck_data(int fd, const char *data, int offset,
		       unsigned len)
{
	char buf[4096];
	int res;
	if (lseek(fd, offset, SEEK_SET) == (off_t) -1) {
		PERROR("lseek");
		return -1;
	}
	while (len) {
		int rdlen = len < sizeof(buf) ? len : sizeof(buf);
		res = read(fd, buf, rdlen);
		if (res == -1) {
			PERROR("read");
			return -1;
		}
		if (res != rdlen) {
			ERROR("short read: %u instead of %u", res, rdlen);
			return -1;
		}
		if (check_buffer(buf, data, rdlen) != 0) {
			return -1;
		}
		data += rdlen;
		len -= rdlen;
	}
	return 0;
}

static int check_dir_contents(const char *path, const char **contents)
{
	int i;
	int res;
	int err = 0;
	int found[MAX_ENTRIES];
	const char *cont[MAX_ENTRIES];
	DIR *dp;

	for (i = 0; contents[i]; i++) {
		assert(i < MAX_ENTRIES - 3);
		found[i] = 0;
		cont[i] = contents[i];
	}
	cont[i] = NULL;

	dp = opendir(path);
	if (dp == NULL) {
		PERROR("opendir");
		return -1;
	}
	memset(found, 0, sizeof(found));
	while(1) {
		struct dirent *de;
		errno = 0;
		de = readdir(dp);
		if (de == NULL) {
			if (errno) {
				PERROR("readdir");
				closedir(dp);
				return -1;
			}
			break;
		}
		if (is_dot_or_dotdot(de->d_name))
			continue;
		for (i = 0; cont[i] != NULL; i++) {
			assert(i < MAX_ENTRIES);
			if (strcmp(cont[i], de->d_name) == 0) {
				if (found[i]) {
					ERROR("duplicate entry <%s>",
					      de->d_name);
					err--;
				} else
					found[i] = 1;
				break;
			}
		}
		if (!cont[i]) {
			ERROR("unexpected entry <%s>", de->d_name);
			err --;
		}
	}
	for (i = 0; cont[i] != NULL; i++) {
		if (!found[i]) {
			ERROR("missing entry <%s>", cont[i]);
			err--;
		}
	}
	res = closedir(dp);
	if (res == -1) {
		PERROR("closedir");
		return -1;
	}
	if (err)
		return -1;

	return 0;
}

static int create_file(const char *path, const char *data, int len)
{
	int res;
	int fd;

	unlink(path);
	fd = creat(path, 0644);
	if (fd == -1) {
		PERROR("creat");
		return -1;
	}
	if (len) {
		res = write(fd, data, len);
		if (res == -1) {
			PERROR("write");
			close(fd);
			return -1;
		}
		if (res != len) {
			ERROR("write is short: %u instead of %u", res, len);
			close(fd);
			return -1;
		}
	}
	res = close(fd);
	if (res == -1) {
		PERROR("close");
		return -1;
	}
	res = check_type(path, S_IFREG);
	if (res == -1)
		return -1;
	res = check_mode(path, 0644);
	if (res == -1)
		return -1;
	res = check_nlink(path, 1);
	if (res == -1)
		return -1;
	res = check_size(path, len);
	if (res == -1)
		return -1;

	if (len) {
		res = check_data(path, data, 0, len);
		if (res == -1)
			return -1;
	}

	return 0;
}

static int create_path_fd(const char *path, const char *data, int len)
{
	int path_fd;
	int res;

	res = create_file(path, data, len);
	if (res == -1)
		return -1;

	path_fd = open(path, O_PATH);
	if (path_fd == -1)
		PERROR("open(O_PATH)");

	return path_fd;
}

// Can be called once per test
static int create_testfile(const char *path, const char *data, int len)
{
	struct test *t = this_test;
	struct stat *st = &t->stat;
	int res, fd;

	if (t->fd > 0) {
		ERROR("testfile already created");
		return -1;
	}

	fd = create_path_fd(path, data, len);
	if (fd == -1)
		return -1;

	t->fd = fd;

	res = fstat(fd, st);
	if (res == -1) {
		PERROR("fstat");
		return -1;
	}

	return 0;
}

static int check_unlinked_testfile(int fd)
{
	struct stat *st = &this_test->stat;

	st->st_nlink = 0;
	return fcheck_stat(fd, O_PATH, st);
}

// Check recorded testfiles after all tests completed
static int check_unlinked_testfiles(void)
{
	int fd;
	int res, err = 0;
	int num = testnum;

<<<<<<< HEAD
=======
	if (!unlinked_test)
		return 0;

>>>>>>> a56147d3
	testnum = 0;
	while (testnum < num) {
		fd = next_test->fd;
		start_test("check_unlinked_testfile");
		if (fd == -1)
			continue;

		err += check_unlinked_testfile(fd);
		res = close(fd);
		if (res == -1) {
			PERROR("close(test_fd)");
			err--;
		}
	}

	if (err) {
		fprintf(stderr, "%i unlinked testfile checks failed\n", -err);
		return 1;
	}

	return err;
}

static int cleanup_dir(const char *path, const char **dir_files, int quiet)
{
	int i;
	int err = 0;

	for (i = 0; dir_files[i]; i++) {
		int res;
		char fpath[1280];
		sprintf(fpath, "%s/%s", path, dir_files[i]);
		res = unlink(fpath);
		if (res == -1 && !quiet) {
			PERROR("unlink");
			err --;
		}
	}
	if (err)
		return -1;

	return 0;
}

static int create_dir(const char *path, const char **dir_files)
{
	int res;
	int i;

	rmdir(path);
	res = mkdir(path, 0755);
	if (res == -1) {
		PERROR("mkdir");
		return -1;
	}
	res = check_type(path, S_IFDIR);
	if (res == -1)
		return -1;
	res = check_mode(path, 0755);
	if (res == -1)
		return -1;

	for (i = 0; dir_files[i]; i++) {
		char fpath[1280];
		sprintf(fpath, "%s/%s", path, dir_files[i]);
		res = create_file(fpath, "", 0);
		if (res == -1) {
			cleanup_dir(path, dir_files, 1);
			return -1;
		}
	}
	res = check_dir_contents(path, dir_files);
	if (res == -1) {
		cleanup_dir(path, dir_files, 1);
		return -1;
	}

	return 0;
}

static int test_truncate(int len)
{
	const char *data = testdata;
	int datalen = testdatalen;
	int res;

	start_test("truncate(%u)", (int) len);
	res = create_testfile(testfile, data, datalen);
	if (res == -1)
		return -1;

	res = truncate(testfile, len);
	if (res == -1) {
		PERROR("truncate");
		return -1;
	}
	res = check_testfile_size(testfile, len);
	if (res == -1)
		return -1;

	if (len > 0) {
		if (len <= datalen) {
			res = check_data(testfile, data, 0, len);
			if (res == -1)
				return -1;
		} else {
			res = check_data(testfile, data, 0, datalen);
			if (res == -1)
				return -1;
			res = check_data(testfile, zerodata, datalen,
					 len - datalen);
			if (res == -1)
				return -1;
		}
	}
	res = unlink(testfile);
	if (res == -1) {
		PERROR("unlink");
		return -1;
	}
	res = check_nonexist(testfile);
	if (res == -1)
		return -1;

	success();
	return 0;
}

static int test_ftruncate(int len, int mode)
{
	const char *data = testdata;
	int datalen = testdatalen;
	int res;
	int fd;

	start_test("ftruncate(%u) mode: 0%03o", len, mode);
	res = create_testfile(testfile, data, datalen);
	if (res == -1)
		return -1;

	fd = open(testfile, O_WRONLY);
	if (fd == -1) {
		PERROR("open");
		return -1;
	}

	res = fchmod(fd, mode);
	if (res == -1) {
		PERROR("fchmod");
		close(fd);
		return -1;
	}
	res = check_testfile_mode(testfile, mode);
	if (res == -1) {
		close(fd);
		return -1;
	}
	res = ftruncate(fd, len);
	if (res == -1) {
		PERROR("ftruncate");
		close(fd);
		return -1;
	}
	close(fd);
	res = check_testfile_size(testfile, len);
	if (res == -1)
		return -1;

	if (len > 0) {
		if (len <= datalen) {
			res = check_data(testfile, data, 0, len);
			if (res == -1)
				return -1;
		} else {
			res = check_data(testfile, data, 0, datalen);
			if (res == -1)
				return -1;
			res = check_data(testfile, zerodata, datalen,
					 len - datalen);
			if (res == -1)
				return -1;
		}
	}
	res = unlink(testfile);
	if (res == -1) {
		PERROR("unlink");
		return -1;
	}
	res = check_nonexist(testfile);
	if (res == -1)
		return -1;

	success();
	return 0;
}

static int test_seekdir(void)
{
	int i;
	int res;
	DIR *dp;
	struct dirent *de;

	start_test("seekdir");
	res = create_dir(testdir, testdir_files);
	if (res == -1)
		return res;

	dp = opendir(testdir);
	if (dp == NULL) {
		PERROR("opendir");
		return -1;
	}

	/* Remember dir offsets */
	for (i = 0; i < ARRAY_SIZE(seekdir_offsets); i++) {
		seekdir_offsets[i] = telldir(dp);
		errno = 0;
		de = readdir(dp);
		if (de == NULL) {
			if (errno) {
				PERROR("readdir");
				goto fail;
			}
			break;
		}
	}

	/* Walk until the end of directory */
	while (de)
		de = readdir(dp);

	/* Start from the last valid dir offset and seek backwards */
	for (i--; i >= 0; i--) {
		seekdir(dp, seekdir_offsets[i]);
		de = readdir(dp);
		if (de == NULL) {
			ERROR("Unexpected end of directory after seekdir()");
			goto fail;
		}
	}

	closedir(dp);
	res = cleanup_dir(testdir, testdir_files, 0);
	if (!res)
		success();
	return res;
fail:
	closedir(dp);
	cleanup_dir(testdir, testdir_files, 1);
	return -1;
}

#ifndef HAVE_COPY_FILE_RANGE
static loff_t copy_file_range(int fd_in, loff_t *off_in, int fd_out,
			      loff_t *off_out, size_t len, unsigned int flags)
{
	return syscall(__NR_copy_file_range, fd_in, off_in, fd_out,
			off_out, len, flags);
}
#endif

static int test_copy_file_range(void)
{
	const char *data = testdata;
	int datalen = testdatalen;
	int err = 0;
	int res;
	int fd_in, fd_out;
	off_t pos_in = 0, pos_out = 0;

	start_test("copy_file_range");
	unlink(testfile);
	fd_in = open(testfile, O_CREAT | O_RDWR, 0644);
	if (fd_in == -1) {
		PERROR("creat");
		return -1;
	}
	res = write(fd_in, data, datalen);
	if (res == -1) {
		PERROR("write");
		close(fd_in);
		return -1;
	}
	if (res != datalen) {
		ERROR("write is short: %u instead of %u", res, datalen);
		close(fd_in);
		return -1;
	}

	unlink(testfile2);
	fd_out = creat(testfile2, 0644);
	if (fd_out == -1) {
		PERROR("creat");
		close(fd_in);
		return -1;
	}
	res = copy_file_range(fd_in, &pos_in, fd_out, &pos_out, datalen, 0);
	if (res == -1) {
		PERROR("copy_file_range");
		close(fd_in);
		close(fd_out);
		return -1;
	}
	if (res != datalen) {
		ERROR("copy is short: %u instead of %u", res, datalen);
		close(fd_in);
		close(fd_out);
		return -1;
	}

	res = close(fd_in);
	if (res == -1) {
		PERROR("close");
		close(fd_out);
		return -1;
	}
	res = close(fd_out);
	if (res == -1) {
		PERROR("close");
		return -1;
	}

	err = check_data(testfile2, data, 0, datalen);

	res = unlink(testfile);
	if (res == -1) {
		PERROR("unlink");
		return -1;
	}
	res = check_nonexist(testfile);
	if (res == -1)
		return -1;
	if (err)
		return -1;

	res = unlink(testfile2);
	if (res == -1) {
		PERROR("unlink");
		return -1;
	}
	res = check_nonexist(testfile2);
	if (res == -1)
		return -1;
	if (err)
		return -1;

	success();
	return 0;
}

static int test_utime(void)
{
	struct utimbuf utm;
	time_t atime = 987631200;
	time_t mtime = 123116400;
	int res;

	start_test("utime");
	res = create_testfile(testfile, NULL, 0);
	if (res == -1)
		return -1;

	utm.actime = atime;
	utm.modtime = mtime;
	res = utime(testfile, &utm);
	if (res == -1) {
		PERROR("utime");
		return -1;
	}
	res = check_times(testfile, atime, mtime);
	if (res == -1) {
		return -1;
	}
	res = unlink(testfile);
	if (res == -1) {
		PERROR("unlink");
		return -1;
	}
	res = check_nonexist(testfile);
	if (res == -1)
		return -1;

	success();
	return 0;
}

static int test_create(void)
{
	const char *data = testdata;
	int datalen = testdatalen;
	int err = 0;
	int res;
	int fd;

	start_test("create");
	unlink(testfile);
	fd = creat(testfile, 0644);
	if (fd == -1) {
		PERROR("creat");
		return -1;
	}
	res = write(fd, data, datalen);
	if (res == -1) {
		PERROR("write");
		close(fd);
		return -1;
	}
	if (res != datalen) {
		ERROR("write is short: %u instead of %u", res, datalen);
		close(fd);
		return -1;
	}
	res = close(fd);
	if (res == -1) {
		PERROR("close");
		return -1;
	}
	res = check_type(testfile, S_IFREG);
	if (res == -1)
		return -1;
	err += check_mode(testfile, 0644);
	err += check_nlink(testfile, 1);
	err += check_size(testfile, datalen);
	err += check_data(testfile, data, 0, datalen);
	res = unlink(testfile);
	if (res == -1) {
		PERROR("unlink");
		return -1;
	}
	res = check_nonexist(testfile);
	if (res == -1)
		return -1;
	if (err)
		return -1;

	success();
	return 0;
}

static int test_create_unlink(void)
{
	const char *data = testdata;
	int datalen = testdatalen;
	int err = 0;
	int res;
	int fd;

	start_test("create+unlink");
	unlink(testfile);
	fd = open(testfile, O_CREAT | O_RDWR | O_TRUNC, 0644);
	if (fd == -1) {
		PERROR("creat");
		return -1;
	}
	res = unlink(testfile);
	if (res == -1) {
		PERROR("unlink");
		close(fd);
		return -1;
	}
	res = check_nonexist(testfile);
	if (res == -1) {
		close(fd);
		return -1;
	}
	res = write(fd, data, datalen);
	if (res == -1) {
		PERROR("write");
		close(fd);
		return -1;
	}
	if (res != datalen) {
		ERROR("write is short: %u instead of %u", res, datalen);
		close(fd);
		return -1;
	}
	struct stat st = {
		.st_mode = S_IFREG | 0644,
		.st_size = datalen,
	};
	err = fcheck_stat(fd, O_RDWR, &st);
	err += fcheck_data(fd, data, 0, datalen);
	res = close(fd);
	if (res == -1) {
		PERROR("close");
		err--;
	}
	if (err)
		return -1;

	success();
	return 0;
}

#ifndef __FreeBSD__
static int test_mknod(void)
{
	int err = 0;
	int res;

	start_test("mknod");
	unlink(testfile);
	res = mknod(testfile, 0644, 0);
	if (res == -1) {
		PERROR("mknod");
		return -1;
	}
	res = check_type(testfile, S_IFREG);
	if (res == -1)
		return -1;
	err += check_mode(testfile, 0644);
	err += check_nlink(testfile, 1);
	err += check_size(testfile, 0);
	res = unlink(testfile);
	if (res == -1) {
		PERROR("unlink");
		return -1;
	}
	res = check_nonexist(testfile);
	if (res == -1)
		return -1;
	if (err)
		return -1;

	success();
	return 0;
}
#endif

#define test_open(exist, flags, mode)  do_test_open(exist, flags, #flags, mode)

static int do_test_open(int exist, int flags, const char *flags_str, int mode)
{
	char buf[4096];
	const char *data = testdata;
	int datalen = testdatalen;
	unsigned currlen = 0;
	int err = 0;
	int res;
	int fd;
	off_t off;

	start_test("open(%s, %s, 0%03o)", exist ? "+" : "-", flags_str, mode);
	unlink(testfile);
	if (exist) {
		res = create_file(testfile_r, testdata2, testdata2len);
		if (res == -1)
			return -1;

		currlen = testdata2len;
	}

	fd = open(testfile, flags, mode);
	if ((flags & O_CREAT) && (flags & O_EXCL) && exist) {
		if (fd != -1) {
			ERROR("open should have failed");
			close(fd);
			return -1;
		} else if (errno == EEXIST)
			goto succ;
	}
	if (!(flags & O_CREAT) && !exist) {
		if (fd != -1) {
			ERROR("open should have failed");
			close(fd);
			return -1;
		} else if (errno == ENOENT)
			goto succ;
	}
	if (fd == -1) {
		PERROR("open");
		return -1;
	}

	if (flags & O_TRUNC)
		currlen = 0;

	err += check_type(testfile, S_IFREG);
	if (exist)
		err += check_mode(testfile, 0644);
	else
		err += check_mode(testfile, mode);
	err += check_nlink(testfile, 1);
	err += check_size(testfile, currlen);
	if (exist && !(flags & O_TRUNC) && (mode & S_IRUSR))
		err += check_data(testfile, testdata2, 0, testdata2len);

	res = write(fd, data, datalen);
	if ((flags & O_ACCMODE) != O_RDONLY) {
		if (res == -1) {
			PERROR("write");
			err --;
		} else if (res != datalen) {
			ERROR("write is short: %u instead of %u", res, datalen);
			err --;
		} else {
			if (datalen > (int) currlen)
				currlen = datalen;

			err += check_size(testfile, currlen);

			if (mode & S_IRUSR) {
				err += check_data(testfile, data, 0, datalen);
				if (exist && !(flags & O_TRUNC) &&
				    testdata2len > datalen)
					err += check_data(testfile,
							  testdata2 + datalen,
							  datalen,
							  testdata2len - datalen);
			}
		}
	} else {
		if (res != -1) {
			ERROR("write should have failed");
			err --;
		} else if (errno != EBADF) {
			PERROR("write");
			err --;
		}
	}
	off = lseek(fd, SEEK_SET, 0);
	if (off == (off_t) -1) {
		PERROR("lseek");
		err--;
	} else if (off != 0) {
		ERROR("offset should have returned 0");
		err --;
	}
	res = read(fd, buf, sizeof(buf));
	if ((flags & O_ACCMODE) != O_WRONLY) {
		if (res == -1) {
			PERROR("read");
			err--;
		} else {
			int readsize =
				currlen < sizeof(buf) ? currlen : sizeof(buf);
			if (res != readsize) {
				ERROR("read is short: %i instead of %u",
				      res, readsize);
				err--;
			} else {
				if ((flags & O_ACCMODE) != O_RDONLY) {
					err += check_buffer(buf, data, datalen);
					if (exist && !(flags & O_TRUNC) &&
					    testdata2len > datalen)
						err += check_buffer(buf + datalen,
								    testdata2 + datalen,
								    testdata2len - datalen);
				} else if (exist)
					err += check_buffer(buf, testdata2,
							    testdata2len);
			}
		}
	} else {
		if (res != -1) {
			ERROR("read should have failed");
			err --;
		} else if (errno != EBADF) {
			PERROR("read");
			err --;
		}
	}

	res = close(fd);
	if (res == -1) {
		PERROR("close");
		return -1;
	}
	res = unlink(testfile);
	if (res == -1) {
		PERROR("unlink");
		return -1;
	}
	res = check_nonexist(testfile);
	if (res == -1)
		return -1;
	res = check_nonexist(testfile_r);
	if (res == -1)
		return -1;
	if (err)
		return -1;

succ:
	success();
	return 0;
}

#define test_open_acc(flags, mode, err)	 \
	do_test_open_acc(flags, #flags, mode, err)

static int do_test_open_acc(int flags, const char *flags_str, int mode, int err)
{
	const char *data = testdata;
	int datalen = testdatalen;
	int res;
	int fd;

	start_test("open_acc(%s) mode: 0%03o message: '%s'", flags_str, mode,
		   strerror(err));
	unlink(testfile);
	res = create_testfile(testfile, data, datalen);
	if (res == -1)
		return -1;

	res = chmod(testfile, mode);
	if (res == -1) {
		PERROR("chmod");
		return -1;
	}

	res = check_testfile_mode(testfile, mode);
	if (res == -1)
		return -1;

	fd = open(testfile, flags);
	if (fd == -1) {
		if (err != errno) {
			PERROR("open");
			return -1;
		}
	} else {
		if (err) {
			ERROR("open should have failed");
			close(fd);
			return -1;
		}
		close(fd);
	}

	res = unlink(testfile);
	if (res == -1) {
		PERROR("unlink");
		return -1;
	}
	res = check_nonexist(testfile);
	if (res == -1)
		return -1;
	res = check_nonexist(testfile_r);
	if (res == -1)
		return -1;

	success();
	return 0;
}

static int test_symlink(void)
{
	char buf[1024];
	const char *data = testdata;
	int datalen = testdatalen;
	int linklen = strlen(testfile);
	int err = 0;
	int res;

	start_test("symlink");
	res = create_testfile(testfile, data, datalen);
	if (res == -1)
		return -1;

	unlink(testfile2);
	res = symlink(testfile, testfile2);
	if (res == -1) {
		PERROR("symlink");
		return -1;
	}
	res = check_type(testfile2, S_IFLNK);
	if (res == -1)
		return -1;
	err += check_mode(testfile2, 0777);
	err += check_nlink(testfile2, 1);
	res = readlink(testfile2, buf, sizeof(buf));
	if (res == -1) {
		PERROR("readlink");
		err--;
	}
	if (res != linklen) {
		ERROR("short readlink: %u instead of %u", res, linklen);
		err--;
	}
	if (memcmp(buf, testfile, linklen) != 0) {
		ERROR("link mismatch");
		err--;
	}
	err += check_size(testfile2, datalen);
	err += check_data(testfile2, data, 0, datalen);
	res = unlink(testfile2);
	if (res == -1) {
		PERROR("unlink");
		return -1;
	}
	res = check_nonexist(testfile2);
	if (res == -1)
		return -1;
	if (err)
		return -1;

	res = unlink(testfile);
	if (res == -1) {
		PERROR("unlink");
		return -1;
	}
	res = check_nonexist(testfile);
	if (res == -1)
		return -1;

	success();
	return 0;
}

static int test_link(void)
{
	const char *data = testdata;
	int datalen = testdatalen;
	int err = 0;
	int res;

	start_test("link");
	res = create_testfile(testfile, data, datalen);
	if (res == -1)
		return -1;

	unlink(testfile2);
	res = link(testfile, testfile2);
	if (res == -1) {
		if (errno == ENOSYS || errno == ENOTSUP || errno == EOPNOTSUPP)
			err = errno;
		PERROR("link");
		if (!err)
			return -1;
		else
			goto unlink;
	}
	res = check_type(testfile2, S_IFREG);
	if (res == -1)
		return -1;
	err += check_mode(testfile2, 0644);
	err += check_nlink(testfile2, 2);
	err += check_size(testfile2, datalen);
	err += check_data(testfile2, data, 0, datalen);
unlink:
	res = unlink(testfile);
	if (res == -1) {
		PERROR("unlink");
		return -1;
	}
	// Skip test if link() is not supported
	if (err)
		return 0;
	res = check_nonexist(testfile);
	if (res == -1)
		return -1;

	err += check_nlink(testfile2, 1);
	res = unlink(testfile2);
	if (res == -1) {
		PERROR("unlink");
		return -1;
	}
	res = check_nonexist(testfile2);
	if (res == -1)
		return -1;
	if (err)
		return -1;

	success();
	return 0;
}

static int test_link2(void)
{
	const char *data = testdata;
	int datalen = testdatalen;
	int err = 0;
	int res;

	start_test("link-unlink-link");
	res = create_testfile(testfile, data, datalen);
	if (res == -1)
		return -1;

	unlink(testfile2);
	res = link(testfile, testfile2);
	if (res == -1) {
		if (errno == ENOSYS || errno == ENOTSUP || errno == EOPNOTSUPP)
			err = errno;
		PERROR("link");
		if (!err)
			return -1;
	}
	res = unlink(testfile);
	if (res == -1) {
		PERROR("unlink");
		return -1;
	}
	// Skip test if link() is not supported
	if (err)
		return 0;
	res = check_nonexist(testfile);
	if (res == -1)
		return -1;
	res = link(testfile2, testfile);
	if (res == -1) {
		PERROR("link");
	}
	res = check_type(testfile, S_IFREG);
	if (res == -1)
		return -1;
	err += check_mode(testfile, 0644);
	err += check_nlink(testfile, 2);
	err += check_size(testfile, datalen);
	err += check_data(testfile, data, 0, datalen);

	res = unlink(testfile2);
	if (res == -1) {
		PERROR("unlink");
		return -1;
	}
	err += check_nlink(testfile, 1);
	res = unlink(testfile);
	if (res == -1) {
		PERROR("unlink");
		return -1;
	}
	res = check_nonexist(testfile);
	if (res == -1)
		return -1;
	if (err)
		return -1;

	success();
	return 0;
}

static int test_rename_file(void)
{
	const char *data = testdata;
	int datalen = testdatalen;
	int err = 0;
	int res;

	start_test("rename file");
	res = create_testfile(testfile, data, datalen);
	if (res == -1)
		return -1;

	unlink(testfile2);
	res = rename(testfile, testfile2);
	if (res == -1) {
		PERROR("rename");
		return -1;
	}
	res = check_nonexist(testfile);
	if (res == -1)
		return -1;
	res = check_type(testfile2, S_IFREG);
	if (res == -1)
		return -1;
	err += check_mode(testfile2, 0644);
	err += check_nlink(testfile2, 1);
	err += check_size(testfile2, datalen);
	err += check_data(testfile2, data, 0, datalen);
	res = unlink(testfile2);
	if (res == -1) {
		PERROR("unlink");
		return -1;
	}
	res = check_nonexist(testfile2);
	if (res == -1)
		return -1;
	if (err)
		return -1;

	success();
	return 0;
}

static int test_rename_dir(void)
{
	int err = 0;
	int res;

	start_test("rename dir");
	res = create_dir(testdir, testdir_files);
	if (res == -1)
		return -1;

	rmdir(testdir2);
	res = rename(testdir, testdir2);
	if (res == -1) {
		PERROR("rename");
		cleanup_dir(testdir, testdir_files, 1);
		return -1;
	}
	res = check_nonexist(testdir);
	if (res == -1) {
		cleanup_dir(testdir, testdir_files, 1);
		return -1;
	}
	res = check_type(testdir2, S_IFDIR);
	if (res == -1) {
		cleanup_dir(testdir2, testdir_files, 1);
		return -1;
	}
	err += check_mode(testdir2, 0755);
	err += check_dir_contents(testdir2, testdir_files);
	err += cleanup_dir(testdir2, testdir_files, 0);
	res = rmdir(testdir2);
	if (res == -1) {
		PERROR("rmdir");
		return -1;
	}
	res = check_nonexist(testdir2);
	if (res == -1)
		return -1;
	if (err)
		return -1;

	success();
	return 0;
}

static int test_rename_dir_loop(void)
{
#define PATH(p)		(snprintf(path, sizeof path, "%s/%s", testdir, p), path)
#define PATH2(p)	(snprintf(path2, sizeof path2, "%s/%s", testdir, p), path2)

	char path[1280], path2[1280];
	int err = 0;
	int res;

	start_test("rename dir loop");

	res = create_dir(testdir, testdir_files);
	if (res == -1)
		return -1;

	res = mkdir(PATH("a"), 0755);
	if (res == -1) {
		PERROR("mkdir");
		goto fail;
	}

	res = rename(PATH("a"), PATH2("a"));
	if (res == -1) {
		PERROR("rename");
		goto fail;
	}

	errno = 0;
	res = rename(PATH("a"), PATH2("a/b"));
	if (res == 0 || errno != EINVAL) {
		PERROR("rename");
		goto fail;
	}

	res = mkdir(PATH("a/b"), 0755);
	if (res == -1) {
		PERROR("mkdir");
		goto fail;
	}

	res = mkdir(PATH("a/b/c"), 0755);
	if (res == -1) {
		PERROR("mkdir");
		goto fail;
	}

	errno = 0;
	res = rename(PATH("a"), PATH2("a/b/c"));
	if (res == 0 || errno != EINVAL) {
		PERROR("rename");
		goto fail;
	}

	errno = 0;
	res = rename(PATH("a"), PATH2("a/b/c/a"));
	if (res == 0 || errno != EINVAL) {
		PERROR("rename");
		goto fail;
	}

	errno = 0;
	res = rename(PATH("a/b/c"), PATH2("a"));
	if (res == 0 || errno != ENOTEMPTY) {
		PERROR("rename");
		goto fail;
	}

	res = open(PATH("a/foo"), O_CREAT, 0644);
	if (res == -1) {
		PERROR("open");
		goto fail;
	}
	close(res);

	res = rename(PATH("a/foo"), PATH2("a/bar"));
	if (res == -1) {
		PERROR("rename");
		goto fail;
	}

	res = rename(PATH("a/bar"), PATH2("a/foo"));
	if (res == -1) {
		PERROR("rename");
		goto fail;
	}

	res = rename(PATH("a/foo"), PATH2("a/b/bar"));
	if (res == -1) {
		PERROR("rename");
		goto fail;
	}

	res = rename(PATH("a/b/bar"), PATH2("a/foo"));
	if (res == -1) {
		PERROR("rename");
		goto fail;
	}

	res = rename(PATH("a/foo"), PATH2("a/b/c/bar"));
	if (res == -1) {
		PERROR("rename");
		goto fail;
	}

	res = rename(PATH("a/b/c/bar"), PATH2("a/foo"));
	if (res == -1) {
		PERROR("rename");
		goto fail;
	}

	res = open(PATH("a/bar"), O_CREAT, 0644);
	if (res == -1) {
		PERROR("open");
		goto fail;
	}
	close(res);

	res = rename(PATH("a/foo"), PATH2("a/bar"));
	if (res == -1) {
		PERROR("rename");
		goto fail;
	}

	unlink(PATH("a/bar"));

	res = rename(PATH("a/b"), PATH2("a/d"));
	if (res == -1) {
		PERROR("rename");
		goto fail;
	}

	res = rename(PATH("a/d"), PATH2("a/b"));
	if (res == -1) {
		PERROR("rename");
		goto fail;
	}

	res = mkdir(PATH("a/d"), 0755);
	if (res == -1) {
		PERROR("mkdir");
		goto fail;
	}

	res = rename(PATH("a/b"), PATH2("a/d"));
	if (res == -1) {
		PERROR("rename");
		goto fail;
	}

	res = rename(PATH("a/d"), PATH2("a/b"));
	if (res == -1) {
		PERROR("rename");
		goto fail;
	}

	res = mkdir(PATH("a/d"), 0755);
	if (res == -1) {
		PERROR("mkdir");
		goto fail;
	}

	res = mkdir(PATH("a/d/e"), 0755);
	if (res == -1) {
		PERROR("mkdir");
		goto fail;
	}

	errno = 0;
	res = rename(PATH("a/b"), PATH2("a/d"));
	if (res == 0 || (errno != ENOTEMPTY && errno != EEXIST)) {
		PERROR("rename");
		goto fail;
	}

	rmdir(PATH("a/d/e"));
	rmdir(PATH("a/d"));

 	rmdir(PATH("a/b/c"));
	rmdir(PATH("a/b"));
	rmdir(PATH("a"));

	err += cleanup_dir(testdir, testdir_files, 0);
	res = rmdir(testdir);
	if (res == -1) {
		PERROR("rmdir");
		goto fail;
	}
	res = check_nonexist(testdir);
	if (res == -1)
		return -1;
	if (err)
		return -1;

	success();
	return 0;

fail:
	unlink(PATH("a/bar"));

	rmdir(PATH("a/d/e"));
	rmdir(PATH("a/d"));
 
 	rmdir(PATH("a/b/c"));
	rmdir(PATH("a/b"));
	rmdir(PATH("a"));

	cleanup_dir(testdir, testdir_files, 1);
	rmdir(testdir);

	return -1;

#undef PATH2
#undef PATH
}

#ifndef __FreeBSD__
static int test_mkfifo(void)
{
	int res;
	int err = 0;

	start_test("mkfifo");
	unlink(testfile);
	res = mkfifo(testfile, 0644);
	if (res == -1) {
		PERROR("mkfifo");
		return -1;
	}
	res = check_type(testfile, S_IFIFO);
	if (res == -1)
		return -1;
	err += check_mode(testfile, 0644);
	err += check_nlink(testfile, 1);
	res = unlink(testfile);
	if (res == -1) {
		PERROR("unlink");
		return -1;
	}
	res = check_nonexist(testfile);
	if (res == -1)
		return -1;
	if (err)
		return -1;

	success();
	return 0;
}
#endif

static int test_mkdir(void)
{
	int res;
	int err = 0;
	const char *dir_contents[] = {NULL};

	start_test("mkdir");
	rmdir(testdir);
	res = mkdir(testdir, 0755);
	if (res == -1) {
		PERROR("mkdir");
		return -1;
	}
	res = check_type(testdir, S_IFDIR);
	if (res == -1)
		return -1;
	err += check_mode(testdir, 0755);
	/* Some file systems (like btrfs) don't track link
	   count for directories */
	//err += check_nlink(testdir, 2);
	err += check_dir_contents(testdir, dir_contents);
	res = rmdir(testdir);
	if (res == -1) {
		PERROR("rmdir");
		return -1;
	}
	res = check_nonexist(testdir);
	if (res == -1)
		return -1;
	if (err)
		return -1;

	success();
	return 0;
}

static int test_socket(void)
{
	struct sockaddr_un su;
	int fd;
	int res;
	int err = 0;

	start_test("socket");
	if (strlen(testsock) + 1 > sizeof(su.sun_path)) {
		fprintf(stderr, "Need to shorten mount point by %zu chars\n",
			strlen(testsock) + 1 - sizeof(su.sun_path));
		return -1;
	}
	unlink(testsock);
	fd = socket(AF_UNIX, SOCK_STREAM, 0);
	if (fd < 0) {
		PERROR("socket");
		return -1;
	}
	su.sun_family = AF_UNIX;
	strncpy(su.sun_path, testsock, sizeof(su.sun_path) - 1);
	su.sun_path[sizeof(su.sun_path) - 1] = '\0';
	res = bind(fd, (struct sockaddr*)&su, sizeof(su));
	if (res == -1) {
		PERROR("bind");
		return -1;
	}

	res = check_type(testsock, S_IFSOCK);
	if (res == -1) {
		close(fd);
		return -1;
	}
	err += check_nlink(testsock, 1);
	close(fd);
	res = unlink(testsock);
	if (res == -1) {
		PERROR("unlink");
		return -1;
	}
	res = check_nonexist(testsock);
	if (res == -1)
		return -1;
	if (err)
		return -1;

	success();
	return 0;
}

#define test_create_ro_dir(flags)	 \
	do_test_create_ro_dir(flags, #flags)

static int do_test_create_ro_dir(int flags, const char *flags_str)
{
	int res;
	int err = 0;
	int fd;

	start_test("open(%s) in read-only directory", flags_str);
	rmdir(testdir);
	res = mkdir(testdir, 0555);
	if (res == -1) {
		PERROR("mkdir");
		return -1;
	}
	fd = open(subfile, flags, 0644);
	if (fd != -1) {
		close(fd);
		unlink(subfile);
		ERROR("open should have failed");
		err--;
	} else {
		res = check_nonexist(subfile);
		if (res == -1)
			err--;
	}
	unlink(subfile);
	res = rmdir(testdir);
	if (res == -1) {
		PERROR("rmdir");
		return -1;
	}
	res = check_nonexist(testdir);
	if (res == -1)
		return -1;
	if (err)
		return -1;

	success();
	return 0;
}

int main(int argc, char *argv[])
{
	int err = 0;
	int a;
	int is_root;

	umask(0);
	if (argc < 2 || argc > 4) {
		fprintf(stderr, "usage: %s testdir [:realdir] [[-]test#] [-u]\n", argv[0]);
		return 1;
	}
	basepath = argv[1];
	basepath_r = basepath;
	for (a = 2; a < argc; a++) {
		char *endptr;
		char *arg = argv[a];
		if (arg[0] == ':') {
			basepath_r = arg + 1;
		} else {
			if (arg[0] == '-') {
				arg++;
				if (arg[0] == 'u') {
					unlinked_test = 1;
					endptr = arg + 1;
				} else {
					skip_test = strtoul(arg, &endptr, 10);
				}
			} else {
				select_test = strtoul(arg, &endptr, 10);
			}
			if (arg[0] == '\0' || *endptr != '\0') {
				fprintf(stderr, "invalid option: '%s'\n", argv[a]);
				return 1;
			}
		}
	}
	assert(strlen(basepath) < 512);
	assert(strlen(basepath_r) < 512);
	if (basepath[0] != '/') {
		fprintf(stderr, "testdir must be an absolute path\n");
		return 1;
	}

	sprintf(testfile, "%s/testfile", basepath);
	sprintf(testfile2, "%s/testfile2", basepath);
	sprintf(testdir, "%s/testdir", basepath);
	sprintf(testdir2, "%s/testdir2", basepath);
	sprintf(subfile, "%s/subfile", testdir2);
	sprintf(testsock, "%s/testsock", basepath);

	sprintf(testfile_r, "%s/testfile", basepath_r);
	sprintf(testfile2_r, "%s/testfile2", basepath_r);
	sprintf(testdir_r, "%s/testdir", basepath_r);
	sprintf(testdir2_r, "%s/testdir2", basepath_r);
	sprintf(subfile_r, "%s/subfile", testdir2_r);

	is_root = (geteuid() == 0);

	err += test_create();
	err += test_create_unlink();
	err += test_symlink();
	err += test_link();
	err += test_link2();
#ifndef __FreeBSD__	
	err += test_mknod();
	err += test_mkfifo();
#endif
	err += test_mkdir();
	err += test_rename_file();
	err += test_rename_dir();
	err += test_rename_dir_loop();
	err += test_seekdir();
	err += test_socket();
	err += test_utime();
	err += test_truncate(0);
	err += test_truncate(testdatalen / 2);
	err += test_truncate(testdatalen);
	err += test_truncate(testdatalen + 100);
	err += test_ftruncate(0, 0600);
	err += test_ftruncate(testdatalen / 2, 0600);
	err += test_ftruncate(testdatalen, 0600);
	err += test_ftruncate(testdatalen + 100, 0600);
	err += test_ftruncate(0, 0400);
	err += test_ftruncate(0, 0200);
	err += test_ftruncate(0, 0000);
	err += test_open(0, O_RDONLY, 0);
	err += test_open(1, O_RDONLY, 0);
	err += test_open(1, O_RDWR, 0);
	err += test_open(1, O_WRONLY, 0);
	err += test_open(0, O_RDWR | O_CREAT, 0600);
	err += test_open(1, O_RDWR | O_CREAT, 0600);
	err += test_open(0, O_RDWR | O_CREAT | O_TRUNC, 0600);
	err += test_open(1, O_RDWR | O_CREAT | O_TRUNC, 0600);
	err += test_open(0, O_RDONLY | O_CREAT, 0600);
	err += test_open(0, O_RDONLY | O_CREAT, 0400);
	err += test_open(0, O_RDONLY | O_CREAT, 0200);
	err += test_open(0, O_RDONLY | O_CREAT, 0000);
	err += test_open(0, O_WRONLY | O_CREAT, 0600);
	err += test_open(0, O_WRONLY | O_CREAT, 0400);
	err += test_open(0, O_WRONLY | O_CREAT, 0200);
	err += test_open(0, O_WRONLY | O_CREAT, 0000);
	err += test_open(0, O_RDWR | O_CREAT, 0400);
	err += test_open(0, O_RDWR | O_CREAT, 0200);
	err += test_open(0, O_RDWR | O_CREAT, 0000);
	err += test_open(0, O_RDWR | O_CREAT | O_EXCL, 0600);
	err += test_open(1, O_RDWR | O_CREAT | O_EXCL, 0600);
	err += test_open(0, O_RDWR | O_CREAT | O_EXCL, 0000);
	err += test_open(1, O_RDWR | O_CREAT | O_EXCL, 0000);
	err += test_open_acc(O_RDONLY, 0600, 0);
	err += test_open_acc(O_WRONLY, 0600, 0);
	err += test_open_acc(O_RDWR,   0600, 0);
	err += test_open_acc(O_RDONLY, 0400, 0);
	err += test_open_acc(O_WRONLY, 0200, 0);
	if(!is_root) {
		err += test_open_acc(O_RDONLY | O_TRUNC, 0400, EACCES);
		err += test_open_acc(O_WRONLY, 0400, EACCES);
		err += test_open_acc(O_RDWR,   0400, EACCES);
		err += test_open_acc(O_RDONLY, 0200, EACCES);
		err += test_open_acc(O_RDWR,   0200, EACCES);
		err += test_open_acc(O_RDONLY, 0000, EACCES);
		err += test_open_acc(O_WRONLY, 0000, EACCES);
		err += test_open_acc(O_RDWR,   0000, EACCES);
	}
	err += test_create_ro_dir(O_CREAT);
	err += test_create_ro_dir(O_CREAT | O_EXCL);
	err += test_create_ro_dir(O_CREAT | O_WRONLY);
	err += test_create_ro_dir(O_CREAT | O_TRUNC);
	err += test_copy_file_range();

	unlink(testfile2);
	unlink(testsock);
	rmdir(testdir);
	rmdir(testdir2);

	if (err) {
		fprintf(stderr, "%i tests failed\n", -err);
		return 1;
	}

	return check_unlinked_testfiles();
}<|MERGE_RESOLUTION|>--- conflicted
+++ resolved
@@ -570,12 +570,9 @@
 	int res, err = 0;
 	int num = testnum;
 
-<<<<<<< HEAD
-=======
 	if (!unlinked_test)
 		return 0;
 
->>>>>>> a56147d3
 	testnum = 0;
 	while (testnum < num) {
 		fd = next_test->fd;
