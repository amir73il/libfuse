--- conflicted
+++ resolved
@@ -157,13 +157,10 @@
     dev_t src_dev;
     bool nosplice;
     bool nocache;
-<<<<<<< HEAD
-=======
     size_t num_threads;
     bool clone_fd;
     std::string fuse_mount_options;
     bool direct_io;
->>>>>>> eca63dab
     bool passthrough;
 };
 static Fs fs{};
@@ -223,21 +220,10 @@
         if (conn->capable & FUSE_CAP_SPLICE_READ)
             conn->want |= FUSE_CAP_SPLICE_READ;
     }
-<<<<<<< HEAD
-    if (fs.passthrough) {
-        if (conn->capable & FUSE_CAP_PASSTHROUGH)
-            conn->want |= FUSE_CAP_PASSTHROUGH;
-        else
-            fs.passthrough = false;
-    }
-    cout << "kernel passthrough "
-         << (fs.passthrough ? "enabled" : "disabled" ) << endl;
-=======
 
     /* This is a local file system - no network coherency needed */
     if (conn->capable & FUSE_CAP_DIRECT_IO_ALLOW_MMAP)
         conn->want |= FUSE_CAP_DIRECT_IO_ALLOW_MMAP;
->>>>>>> eca63dab
 }
 
 
@@ -888,20 +874,8 @@
     Inode& inode = get_inode(e.ino);
     lock_guard<mutex> g {inode.m};
     inode.nopen++;
-<<<<<<< HEAD
-
-    if (fs.passthrough) {
-        int passthrough_fh = fuse_passthrough_enable(req, fd);
-        if (passthrough_fh > 0)
-            fi->passthrough_fh = passthrough_fh;
-        else if (fs.debug)
-            cerr << "DEBUG: fuse_passthrough_enable returned: " << passthrough_fh << endl;
-    }
-
-=======
     if (fs.passthrough)
         do_passthrough_open(req, e.ino, fd, fi);
->>>>>>> eca63dab
     fuse_reply_create(req, &e, fi);
 }
 
@@ -971,18 +945,8 @@
     fi->parallel_direct_writes = 1;
 
     fi->fh = fd;
-<<<<<<< HEAD
-    if (fs.passthrough) {
-        int passthrough_fh = fuse_passthrough_enable(req, fd);
-        if (passthrough_fh > 0)
-            fi->passthrough_fh = passthrough_fh;
-        else if (fs.debug)
-            cerr << "DEBUG: fuse_passthrough_enable returned: " << passthrough_fh << endl;
-    }
-=======
     if (fs.passthrough)
         do_passthrough_open(req, ino, fd, fi);
->>>>>>> eca63dab
     fuse_reply_open(req, fi);
 }
 
@@ -1325,9 +1289,6 @@
         ("nocache", "Disable attribute all caching")
         ("nosplice", "Do not use splice(2) to transfer data")
         ("nopassthrough", "Do not use pass-through mode for read/write")
-<<<<<<< HEAD
-        ("single", "Run single-threaded");
-=======
         ("single", "Run single-threaded")
         ("o", "Mount options (see mount.fuse(5) - only use if you know what "
               "you are doing)", cxxopts::value(mount_options))
@@ -1335,7 +1296,6 @@
                         cxxopts::value<int>()->default_value(SFS_DEFAULT_THREADS))
         ("clone-fd", "use separate fuse device fd for each thread")
         ("direct-io", "enable fuse kernel internal direct-io");
->>>>>>> eca63dab
 
     // FIXME: Find a better way to limit the try clause to just
     // opt_parser.parse() (cf. https://github.com/jarro2783/cxxopts/issues/146)
@@ -1365,13 +1325,9 @@
 
     fs.nosplice = options.count("nosplice") != 0;
     fs.passthrough = options.count("nopassthrough") == 0;
-<<<<<<< HEAD
-
-=======
     fs.num_threads = options["num-threads"].as<int>();
     fs.clone_fd = options.count("clone-fd");
     fs.direct_io = options.count("direct-io");
->>>>>>> eca63dab
     char* resolved_path = realpath(argv[1], NULL);
     if (resolved_path == NULL)
         warn("WARNING: realpath() failed with");
@@ -1453,13 +1409,8 @@
     fuse_args args = FUSE_ARGS_INIT(0, nullptr);
     if (fuse_opt_add_arg(&args, argv[0]) ||
         fuse_opt_add_arg(&args, "-o") ||
-<<<<<<< HEAD
-        fuse_opt_add_arg(&args, "rw,nosuid,nodev,noatime,allow_other,fsname=hpps") ||
-        (options.count("debug-fuse") && fuse_opt_add_arg(&args, "-odebug")))
-=======
         fuse_opt_add_arg(&args, fs.fuse_mount_options.c_str()) ||
         (fs.debug_fuse && fuse_opt_add_arg(&args, "-odebug")))
->>>>>>> eca63dab
         errx(3, "ERROR: Out of memory");
 
     fuse_lowlevel_ops sfs_oper {};
@@ -1475,19 +1426,13 @@
     umask(0);
 
     // Mount and run main loop
-<<<<<<< HEAD
-    struct fuse_loop_config loop_config;
-    loop_config.clone_fd = 1;
-    loop_config.max_idle_threads = 10;
-=======
     loop_config = fuse_loop_cfg_create();
 
     if (fs.num_threads != -1)
         fuse_loop_cfg_set_idle_threads(loop_config, fs.num_threads);
 
     fuse_loop_cfg_set_clone_fd(loop_config, fs.clone_fd);
-	
->>>>>>> eca63dab
+
     if (fuse_session_mount(se, argv[2]) != 0)
         goto err_out3;
 
