/* SPDX-License-Identifier: ((GPL-2.0 WITH Linux-syscall-note) OR BSD-2-Clause) */
/*
    This file defines the kernel interface of FUSE
    Copyright (C) 2001-2008  Miklos Szeredi <miklos@szeredi.hu>

    This program can be distributed under the terms of the GNU GPL.
    See the file COPYING.

    This -- and only this -- header file may also be distributed under
    the terms of the BSD Licence as follows:

    Copyright (C) 2001-2007 Miklos Szeredi. All rights reserved.

    Redistribution and use in source and binary forms, with or without
    modification, are permitted provided that the following conditions
    are met:
    1. Redistributions of source code must retain the above copyright
       notice, this list of conditions and the following disclaimer.
    2. Redistributions in binary form must reproduce the above copyright
       notice, this list of conditions and the following disclaimer in the
       documentation and/or other materials provided with the distribution.

    THIS SOFTWARE IS PROVIDED BY AUTHOR AND CONTRIBUTORS ``AS IS'' AND
    ANY EXPRESS OR IMPLIED WARRANTIES, INCLUDING, BUT NOT LIMITED TO, THE
    IMPLIED WARRANTIES OF MERCHANTABILITY AND FITNESS FOR A PARTICULAR PURPOSE
    ARE DISCLAIMED.  IN NO EVENT SHALL AUTHOR OR CONTRIBUTORS BE LIABLE
    FOR ANY DIRECT, INDIRECT, INCIDENTAL, SPECIAL, EXEMPLARY, OR CONSEQUENTIAL
    DAMAGES (INCLUDING, BUT NOT LIMITED TO, PROCUREMENT OF SUBSTITUTE GOODS
    OR SERVICES; LOSS OF USE, DATA, OR PROFITS; OR BUSINESS INTERRUPTION)
    HOWEVER CAUSED AND ON ANY THEORY OF LIABILITY, WHETHER IN CONTRACT, STRICT
    LIABILITY, OR TORT (INCLUDING NEGLIGENCE OR OTHERWISE) ARISING IN ANY WAY
    OUT OF THE USE OF THIS SOFTWARE, EVEN IF ADVISED OF THE POSSIBILITY OF
    SUCH DAMAGE.
*/

/*
 * This file defines the kernel interface of FUSE
 *
 * Protocol changelog:
 *
 * 7.1:
 *  - add the following messages:
 *      FUSE_SETATTR, FUSE_SYMLINK, FUSE_MKNOD, FUSE_MKDIR, FUSE_UNLINK,
 *      FUSE_RMDIR, FUSE_RENAME, FUSE_LINK, FUSE_OPEN, FUSE_READ, FUSE_WRITE,
 *      FUSE_RELEASE, FUSE_FSYNC, FUSE_FLUSH, FUSE_SETXATTR, FUSE_GETXATTR,
 *      FUSE_LISTXATTR, FUSE_REMOVEXATTR, FUSE_OPENDIR, FUSE_READDIR,
 *      FUSE_RELEASEDIR
 *  - add padding to messages to accommodate 32-bit servers on 64-bit kernels
 *
 * 7.2:
 *  - add FOPEN_DIRECT_IO and FOPEN_KEEP_CACHE flags
 *  - add FUSE_FSYNCDIR message
 *
 * 7.3:
 *  - add FUSE_ACCESS message
 *  - add FUSE_CREATE message
 *  - add filehandle to fuse_setattr_in
 *
 * 7.4:
 *  - add frsize to fuse_kstatfs
 *  - clean up request size limit checking
 *
 * 7.5:
 *  - add flags and max_write to fuse_init_out
 *
 * 7.6:
 *  - add max_readahead to fuse_init_in and fuse_init_out
 *
 * 7.7:
 *  - add FUSE_INTERRUPT message
 *  - add POSIX file lock support
 *
 * 7.8:
 *  - add lock_owner and flags fields to fuse_release_in
 *  - add FUSE_BMAP message
 *  - add FUSE_DESTROY message
 *
 * 7.9:
 *  - new fuse_getattr_in input argument of GETATTR
 *  - add lk_flags in fuse_lk_in
 *  - add lock_owner field to fuse_setattr_in, fuse_read_in and fuse_write_in
 *  - add blksize field to fuse_attr
 *  - add file flags field to fuse_read_in and fuse_write_in
 *  - Add ATIME_NOW and MTIME_NOW flags to fuse_setattr_in
 *
 * 7.10
 *  - add nonseekable open flag
 *
 * 7.11
 *  - add IOCTL message
 *  - add unsolicited notification support
 *  - add POLL message and NOTIFY_POLL notification
 *
 * 7.12
 *  - add umask flag to input argument of create, mknod and mkdir
 *  - add notification messages for invalidation of inodes and
 *    directory entries
 *
 * 7.13
 *  - make max number of background requests and congestion threshold
 *    tunables
 *
 * 7.14
 *  - add splice support to fuse device
 *
 * 7.15
 *  - add store notify
 *  - add retrieve notify
 *
 * 7.16
 *  - add BATCH_FORGET request
 *  - FUSE_IOCTL_UNRESTRICTED shall now return with array of 'struct
 *    fuse_ioctl_iovec' instead of ambiguous 'struct iovec'
 *  - add FUSE_IOCTL_32BIT flag
 *
 * 7.17
 *  - add FUSE_FLOCK_LOCKS and FUSE_RELEASE_FLOCK_UNLOCK
 *
 * 7.18
 *  - add FUSE_IOCTL_DIR flag
 *  - add FUSE_NOTIFY_DELETE
 *
 * 7.19
 *  - add FUSE_FALLOCATE
 *
 * 7.20
 *  - add FUSE_AUTO_INVAL_DATA
 *
 * 7.21
 *  - add FUSE_READDIRPLUS
 *  - send the requested events in POLL request
 *
 * 7.22
 *  - add FUSE_ASYNC_DIO
 *
 * 7.23
 *  - add FUSE_WRITEBACK_CACHE
 *  - add time_gran to fuse_init_out
 *  - add reserved space to fuse_init_out
 *  - add FATTR_CTIME
 *  - add ctime and ctimensec to fuse_setattr_in
 *  - add FUSE_RENAME2 request
 *  - add FUSE_NO_OPEN_SUPPORT flag
 *
 *  7.24
 *  - add FUSE_LSEEK for SEEK_HOLE and SEEK_DATA support
 *
 *  7.25
 *  - add FUSE_PARALLEL_DIROPS
 *
 *  7.26
 *  - add FUSE_HANDLE_KILLPRIV
 *  - add FUSE_POSIX_ACL
 *
 *  7.27
 *  - add FUSE_ABORT_ERROR
 *
 *  7.28
 *  - add FUSE_COPY_FILE_RANGE
 *  - add FOPEN_CACHE_DIR
 *  - add FUSE_MAX_PAGES, add max_pages to init_out
 *  - add FUSE_CACHE_SYMLINKS
 *
 *  7.29
 *  - add FUSE_NO_OPENDIR_SUPPORT flag
 *
 *  7.30
 *  - add FUSE_EXPLICIT_INVAL_DATA
 *  - add FUSE_IOCTL_COMPAT_X32
 *
 *  7.31
 *  - add FUSE_WRITE_KILL_PRIV flag
 *  - add FUSE_SETUPMAPPING and FUSE_REMOVEMAPPING
 *  - add map_alignment to fuse_init_out, add FUSE_MAP_ALIGNMENT flag
 *
 *  7.32
 *  - add flags to fuse_attr, add FUSE_ATTR_SUBMOUNT, add FUSE_SUBMOUNTS
 *
 *  7.33
 *  - add FUSE_HANDLE_KILLPRIV_V2, FUSE_WRITE_KILL_SUIDGID, FATTR_KILL_SUIDGID
 *  - add FUSE_OPEN_KILL_SUIDGID
 *  - extend fuse_setxattr_in, add FUSE_SETXATTR_EXT
 *  - add FUSE_SETXATTR_ACL_KILL_SGID
 *
 *  7.34
 *  - add FUSE_SYNCFS
 *
 *  7.35
 *  - add FOPEN_NOFLUSH
 *
 *  7.36
 *  - extend fuse_init_in with reserved fields, add FUSE_INIT_EXT init flag
 *  - add flags2 to fuse_init_in and fuse_init_out
 *  - add FUSE_SECURITY_CTX init flag
 *  - add security context to create, mkdir, symlink, and mknod requests
 *  - add FUSE_HAS_INODE_DAX, FUSE_ATTR_DAX
 *
 *  7.37
 *  - add FUSE_TMPFILE
 *
 *  7.38
 *  - add FUSE_EXPIRE_ONLY flag to fuse_notify_inval_entry
 *  - add FOPEN_PARALLEL_DIRECT_WRITES
 *  - add total_extlen to fuse_in_header
 *  - add FUSE_MAX_NR_SECCTX
 *  - add extension header
 *  - add FUSE_EXT_GROUPS
 *  - add FUSE_CREATE_SUPP_GROUP
 *  - add FUSE_HAS_EXPIRE_ONLY
 *
 *  7.39
 *  - add FUSE_DIRECT_IO_ALLOW_MMAP
 *  - add FUSE_STATX and related structures
 *
 *  7.40
 *  - add max_stack_depth to fuse_init_out, add FUSE_PASSTHROUGH init flag
 *  - add backing_id to fuse_open_out, add FOPEN_PASSTHROUGH open flag
 */

#ifndef _LINUX_FUSE_H
#define _LINUX_FUSE_H

#ifdef __KERNEL__
#include <linux/types.h>
#else
#include <stdint.h>
#endif

/*
 * Version negotiation:
 *
 * Both the kernel and userspace send the version they support in the
 * INIT request and reply respectively.
 *
 * If the major versions match then both shall use the smallest
 * of the two minor versions for communication.
 *
 * If the kernel supports a larger major version, then userspace shall
 * reply with the major version it supports, ignore the rest of the
 * INIT message and expect a new INIT message from the kernel with a
 * matching major version.
 *
 * If the library supports a larger major version, then it shall fall
 * back to the major protocol version sent by the kernel for
 * communication and reply with that major version (and an arbitrary
 * supported minor version).
 */

/** Version number of this interface */
#define FUSE_KERNEL_VERSION 7

/** Minor version number of this interface */
#define FUSE_KERNEL_MINOR_VERSION 40

/** The node ID of the root inode */
#define FUSE_ROOT_ID 1

/* Make sure all structures are padded to 64bit boundary, so 32bit
   userspace works under 64bit kernels */

struct fuse_attr {
	uint64_t	ino;
	uint64_t	size;
	uint64_t	blocks;
	uint64_t	atime;
	uint64_t	mtime;
	uint64_t	ctime;
	uint32_t	atimensec;
	uint32_t	mtimensec;
	uint32_t	ctimensec;
	uint32_t	mode;
	uint32_t	nlink;
	uint32_t	uid;
	uint32_t	gid;
	uint32_t	rdev;
	uint32_t	blksize;
	uint32_t	flags;
};

/*
 * The following structures are bit-for-bit compatible with the statx(2) ABI in
 * Linux.
 */
struct fuse_sx_time {
	int64_t		tv_sec;
	uint32_t	tv_nsec;
	int32_t		__reserved;
};

struct fuse_statx {
	uint32_t	mask;
	uint32_t	blksize;
	uint64_t	attributes;
	uint32_t	nlink;
	uint32_t	uid;
	uint32_t	gid;
	uint16_t	mode;
	uint16_t	__spare0[1];
	uint64_t	ino;
	uint64_t	size;
	uint64_t	blocks;
	uint64_t	attributes_mask;
	struct fuse_sx_time	atime;
	struct fuse_sx_time	btime;
	struct fuse_sx_time	ctime;
	struct fuse_sx_time	mtime;
	uint32_t	rdev_major;
	uint32_t	rdev_minor;
	uint32_t	dev_major;
	uint32_t	dev_minor;
	uint64_t	__spare2[14];
};

struct fuse_kstatfs {
	uint64_t	blocks;
	uint64_t	bfree;
	uint64_t	bavail;
	uint64_t	files;
	uint64_t	ffree;
	uint32_t	bsize;
	uint32_t	namelen;
	uint32_t	frsize;
	uint32_t	padding;
	uint32_t	spare[6];
};

struct fuse_file_lock {
	uint64_t	start;
	uint64_t	end;
	uint32_t	type;
	uint32_t	pid; /* tgid */
};

/**
 * Bitmasks for fuse_setattr_in.valid
 */
#define FATTR_MODE	(1 << 0)
#define FATTR_UID	(1 << 1)
#define FATTR_GID	(1 << 2)
#define FATTR_SIZE	(1 << 3)
#define FATTR_ATIME	(1 << 4)
#define FATTR_MTIME	(1 << 5)
#define FATTR_FH	(1 << 6)
#define FATTR_ATIME_NOW	(1 << 7)
#define FATTR_MTIME_NOW	(1 << 8)
#define FATTR_LOCKOWNER	(1 << 9)
#define FATTR_CTIME	(1 << 10)
#define FATTR_KILL_SUIDGID	(1 << 11)

/**
 * Flags returned by the OPEN request
 *
 * FOPEN_DIRECT_IO: bypass page cache for this open file
 * FOPEN_KEEP_CACHE: don't invalidate the data cache on open
 * FOPEN_NONSEEKABLE: the file is not seekable
 * FOPEN_CACHE_DIR: allow caching this directory
 * FOPEN_STREAM: the file is stream-like (no file position at all)
 * FOPEN_NOFLUSH: don't flush data cache on close (unless FUSE_WRITEBACK_CACHE)
 * FOPEN_PARALLEL_DIRECT_WRITES: Allow concurrent direct writes on the same inode
 * FOPEN_PASSTHROUGH: passthrough read/write operations for this open file
 */
#define FOPEN_DIRECT_IO		(1 << 0)
#define FOPEN_KEEP_CACHE	(1 << 1)
#define FOPEN_NONSEEKABLE	(1 << 2)
#define FOPEN_CACHE_DIR		(1 << 3)
#define FOPEN_STREAM		(1 << 4)
#define FOPEN_NOFLUSH		(1 << 5)
#define FOPEN_PARALLEL_DIRECT_WRITES	(1 << 6)
#define FOPEN_PASSTHROUGH	(1 << 7)

/**
 * INIT request/reply flags
 *
 * FUSE_ASYNC_READ: asynchronous read requests
 * FUSE_POSIX_LOCKS: remote locking for POSIX file locks
 * FUSE_FILE_OPS: kernel sends file handle for fstat, etc... (not yet supported)
 * FUSE_ATOMIC_O_TRUNC: handles the O_TRUNC open flag in the filesystem
 * FUSE_EXPORT_SUPPORT: filesystem handles lookups of "." and ".."
 * FUSE_BIG_WRITES: filesystem can handle write size larger than 4kB
 * FUSE_DONT_MASK: don't apply umask to file mode on create operations
 * FUSE_SPLICE_WRITE: kernel supports splice write on the device
 * FUSE_SPLICE_MOVE: kernel supports splice move on the device
 * FUSE_SPLICE_READ: kernel supports splice read on the device
 * FUSE_FLOCK_LOCKS: remote locking for BSD style file locks
 * FUSE_HAS_IOCTL_DIR: kernel supports ioctl on directories
 * FUSE_AUTO_INVAL_DATA: automatically invalidate cached pages
 * FUSE_DO_READDIRPLUS: do READDIRPLUS (READDIR+LOOKUP in one)
 * FUSE_READDIRPLUS_AUTO: adaptive readdirplus
 * FUSE_ASYNC_DIO: asynchronous direct I/O submission
 * FUSE_WRITEBACK_CACHE: use writeback cache for buffered writes
 * FUSE_NO_OPEN_SUPPORT: kernel supports zero-message opens
 * FUSE_PARALLEL_DIROPS: allow parallel lookups and readdir
 * FUSE_HANDLE_KILLPRIV: fs handles killing suid/sgid/cap on write/chown/trunc
 * FUSE_POSIX_ACL: filesystem supports posix acls
 * FUSE_ABORT_ERROR: reading the device after abort returns ECONNABORTED
 * FUSE_MAX_PAGES: init_out.max_pages contains the max number of req pages
 * FUSE_CACHE_SYMLINKS: cache READLINK responses
 * FUSE_NO_OPENDIR_SUPPORT: kernel supports zero-message opendir
 * FUSE_EXPLICIT_INVAL_DATA: only invalidate cached pages on explicit request
 * FUSE_MAP_ALIGNMENT: init_out.map_alignment contains log2(byte alignment) for
 *		       foffset and moffset fields in struct
 *		       fuse_setupmapping_out and fuse_removemapping_one.
 * FUSE_SUBMOUNTS: kernel supports auto-mounting directory submounts
 * FUSE_HANDLE_KILLPRIV_V2: fs kills suid/sgid/cap on write/chown/trunc.
 *			Upon write/truncate suid/sgid is only killed if caller
 *			does not have CAP_FSETID. Additionally upon
 *			write/truncate sgid is killed only if file has group
 *			execute permission. (Same as Linux VFS behavior).
 * FUSE_SETXATTR_EXT:	Server supports extended struct fuse_setxattr_in
 * FUSE_INIT_EXT: extended fuse_init_in request
 * FUSE_INIT_RESERVED: reserved, do not use
 * FUSE_SECURITY_CTX:	add security context to create, mkdir, symlink, and
 *			mknod
 * FUSE_HAS_INODE_DAX:  use per inode DAX
 * FUSE_CREATE_SUPP_GROUP: add supplementary group info to create, mkdir,
 *			symlink and mknod (single group that matches parent)
 * FUSE_HAS_EXPIRE_ONLY: kernel supports expiry-only entry invalidation
 * FUSE_DIRECT_IO_ALLOW_MMAP: allow shared mmap in FOPEN_DIRECT_IO mode.
 */
#define FUSE_ASYNC_READ		(1 << 0)
#define FUSE_POSIX_LOCKS	(1 << 1)
#define FUSE_FILE_OPS		(1 << 2)
#define FUSE_ATOMIC_O_TRUNC	(1 << 3)
#define FUSE_EXPORT_SUPPORT	(1 << 4)
#define FUSE_BIG_WRITES		(1 << 5)
#define FUSE_DONT_MASK		(1 << 6)
#define FUSE_SPLICE_WRITE	(1 << 7)
#define FUSE_SPLICE_MOVE	(1 << 8)
#define FUSE_SPLICE_READ	(1 << 9)
#define FUSE_FLOCK_LOCKS	(1 << 10)
#define FUSE_HAS_IOCTL_DIR	(1 << 11)
#define FUSE_AUTO_INVAL_DATA	(1 << 12)
#define FUSE_DO_READDIRPLUS	(1 << 13)
#define FUSE_READDIRPLUS_AUTO	(1 << 14)
#define FUSE_ASYNC_DIO		(1 << 15)
#define FUSE_WRITEBACK_CACHE	(1 << 16)
#define FUSE_NO_OPEN_SUPPORT	(1 << 17)
#define FUSE_PARALLEL_DIROPS    (1 << 18)
#define FUSE_HANDLE_KILLPRIV	(1 << 19)
#define FUSE_POSIX_ACL		(1 << 20)
#define FUSE_ABORT_ERROR	(1 << 21)
#define FUSE_MAX_PAGES		(1 << 22)
#define FUSE_CACHE_SYMLINKS	(1 << 23)
#define FUSE_NO_OPENDIR_SUPPORT (1 << 24)
#define FUSE_EXPLICIT_INVAL_DATA (1 << 25)
#define FUSE_MAP_ALIGNMENT	(1 << 26)
#define FUSE_SUBMOUNTS		(1 << 27)
#define FUSE_HANDLE_KILLPRIV_V2	(1 << 28)
/* FUSE_KERNEL_MINOR_VERSION == 32 (CTERA patch) */
#define FUSE_PASSTHROUGH	(1 << 29)
/* FUSE_KERNEL_MINOR_VERSION > 32 */
#define FUSE_SETXATTR_EXT	(1 << 29)
#define FUSE_INIT_EXT		(1 << 30)
#define FUSE_INIT_RESERVED	(1 << 31)
/* bits 32..63 get shifted down 32 bits into the flags2 field */
#define FUSE_SECURITY_CTX	(1ULL << 32)
#define FUSE_HAS_INODE_DAX	(1ULL << 33)
#define FUSE_CREATE_SUPP_GROUP	(1ULL << 34)
#define FUSE_HAS_EXPIRE_ONLY	(1ULL << 35)
#define FUSE_DIRECT_IO_ALLOW_MMAP (1ULL << 36)
#define FUSE_PASSTHROUGH	(1ULL << 37)

/* Obsolete alias for FUSE_DIRECT_IO_ALLOW_MMAP */
#define FUSE_DIRECT_IO_RELAX	FUSE_DIRECT_IO_ALLOW_MMAP

/**
 * CUSE INIT request/reply flags
 *
 * CUSE_UNRESTRICTED_IOCTL:  use unrestricted ioctl
 */
#define CUSE_UNRESTRICTED_IOCTL	(1 << 0)

/**
 * Release flags
 */
#define FUSE_RELEASE_FLUSH	(1 << 0)
#define FUSE_RELEASE_FLOCK_UNLOCK	(1 << 1)

/**
 * Getattr flags
 */
#define FUSE_GETATTR_FH		(1 << 0)

/**
 * Lock flags
 */
#define FUSE_LK_FLOCK		(1 << 0)

/**
 * WRITE flags
 *
 * FUSE_WRITE_CACHE: delayed write from page cache, file handle is guessed
 * FUSE_WRITE_LOCKOWNER: lock_owner field is valid
 * FUSE_WRITE_KILL_SUIDGID: kill suid and sgid bits
 */
#define FUSE_WRITE_CACHE	(1 << 0)
#define FUSE_WRITE_LOCKOWNER	(1 << 1)
#define FUSE_WRITE_KILL_SUIDGID (1 << 2)

/* Obsolete alias; this flag implies killing suid/sgid only. */
#define FUSE_WRITE_KILL_PRIV	FUSE_WRITE_KILL_SUIDGID

/**
 * Read flags
 */
#define FUSE_READ_LOCKOWNER	(1 << 1)

/**
 * Ioctl flags
 *
 * FUSE_IOCTL_COMPAT: 32bit compat ioctl on 64bit machine
 * FUSE_IOCTL_UNRESTRICTED: not restricted to well-formed ioctls, retry allowed
 * FUSE_IOCTL_RETRY: retry with new iovecs
 * FUSE_IOCTL_32BIT: 32bit ioctl
 * FUSE_IOCTL_DIR: is a directory
 * FUSE_IOCTL_COMPAT_X32: x32 compat ioctl on 64bit machine (64bit time_t)
 *
 * FUSE_IOCTL_MAX_IOV: maximum of in_iovecs + out_iovecs
 */
#define FUSE_IOCTL_COMPAT	(1 << 0)
#define FUSE_IOCTL_UNRESTRICTED	(1 << 1)
#define FUSE_IOCTL_RETRY	(1 << 2)
#define FUSE_IOCTL_32BIT	(1 << 3)
#define FUSE_IOCTL_DIR		(1 << 4)
#define FUSE_IOCTL_COMPAT_X32	(1 << 5)

#define FUSE_IOCTL_MAX_IOV	256

/**
 * Poll flags
 *
 * FUSE_POLL_SCHEDULE_NOTIFY: request poll notify
 */
#define FUSE_POLL_SCHEDULE_NOTIFY (1 << 0)

/**
 * Fsync flags
 *
 * FUSE_FSYNC_FDATASYNC: Sync data only, not metadata
 */
#define FUSE_FSYNC_FDATASYNC	(1 << 0)

/**
 * fuse_attr flags
 *
 * FUSE_ATTR_SUBMOUNT: Object is a submount root
 * FUSE_ATTR_DAX: Enable DAX for this file in per inode DAX mode
 */
#define FUSE_ATTR_SUBMOUNT      (1 << 0)
#define FUSE_ATTR_DAX		(1 << 1)

/**
 * Open flags
 * FUSE_OPEN_KILL_SUIDGID: Kill suid and sgid if executable
 */
#define FUSE_OPEN_KILL_SUIDGID	(1 << 0)

/**
 * setxattr flags
 * FUSE_SETXATTR_ACL_KILL_SGID: Clear SGID when system.posix_acl_access is set
 */
#define FUSE_SETXATTR_ACL_KILL_SGID	(1 << 0)

/**
 * notify_inval_entry flags
 * FUSE_EXPIRE_ONLY
 */
#define FUSE_EXPIRE_ONLY		(1 << 0)

/**
 * extension type
 * FUSE_MAX_NR_SECCTX: maximum value of &fuse_secctx_header.nr_secctx
 * FUSE_EXT_GROUPS: &fuse_supp_groups extension
 */
enum fuse_ext_type {
	/* Types 0..31 are reserved for fuse_secctx_header */
	FUSE_MAX_NR_SECCTX	= 31,
	FUSE_EXT_GROUPS		= 32,
};

enum fuse_opcode {
	FUSE_LOOKUP		= 1,
	FUSE_FORGET		= 2,  /* no reply */
	FUSE_GETATTR		= 3,
	FUSE_SETATTR		= 4,
	FUSE_READLINK		= 5,
	FUSE_SYMLINK		= 6,
	FUSE_MKNOD		= 8,
	FUSE_MKDIR		= 9,
	FUSE_UNLINK		= 10,
	FUSE_RMDIR		= 11,
	FUSE_RENAME		= 12,
	FUSE_LINK		= 13,
	FUSE_OPEN		= 14,
	FUSE_READ		= 15,
	FUSE_WRITE		= 16,
	FUSE_STATFS		= 17,
	FUSE_RELEASE		= 18,
	FUSE_FSYNC		= 20,
	FUSE_SETXATTR		= 21,
	FUSE_GETXATTR		= 22,
	FUSE_LISTXATTR		= 23,
	FUSE_REMOVEXATTR	= 24,
	FUSE_FLUSH		= 25,
	FUSE_INIT		= 26,
	FUSE_OPENDIR		= 27,
	FUSE_READDIR		= 28,
	FUSE_RELEASEDIR		= 29,
	FUSE_FSYNCDIR		= 30,
	FUSE_GETLK		= 31,
	FUSE_SETLK		= 32,
	FUSE_SETLKW		= 33,
	FUSE_ACCESS		= 34,
	FUSE_CREATE		= 35,
	FUSE_INTERRUPT		= 36,
	FUSE_BMAP		= 37,
	FUSE_DESTROY		= 38,
	FUSE_IOCTL		= 39,
	FUSE_POLL		= 40,
	FUSE_NOTIFY_REPLY	= 41,
	FUSE_BATCH_FORGET	= 42,
	FUSE_FALLOCATE		= 43,
	FUSE_READDIRPLUS	= 44,
	FUSE_RENAME2		= 45,
	FUSE_LSEEK		= 46,
	FUSE_COPY_FILE_RANGE	= 47,
	FUSE_SETUPMAPPING	= 48,
	FUSE_REMOVEMAPPING	= 49,
	FUSE_SYNCFS		= 50,
	FUSE_TMPFILE		= 51,
	FUSE_STATX		= 52,

	/* CUSE specific operations */
	CUSE_INIT		= 4096,

	/* Reserved opcodes: helpful to detect structure endian-ness */
	CUSE_INIT_BSWAP_RESERVED	= 1048576,	/* CUSE_INIT << 8 */
	FUSE_INIT_BSWAP_RESERVED	= 436207616,	/* FUSE_INIT << 24 */
};

enum fuse_notify_code {
	FUSE_NOTIFY_POLL   = 1,
	FUSE_NOTIFY_INVAL_INODE = 2,
	FUSE_NOTIFY_INVAL_ENTRY = 3,
	FUSE_NOTIFY_STORE = 4,
	FUSE_NOTIFY_RETRIEVE = 5,
	FUSE_NOTIFY_DELETE = 6,
	FUSE_NOTIFY_CODE_MAX,
};

/* The read buffer is required to be at least 8k, but may be much larger */
#define FUSE_MIN_READ_BUFFER 8192

#define FUSE_COMPAT_ENTRY_OUT_SIZE 120

struct fuse_entry_out {
	uint64_t	nodeid;		/* Inode ID */
	uint64_t	generation;	/* Inode generation: nodeid:gen must
					   be unique for the fs's lifetime */
	uint64_t	entry_valid;	/* Cache timeout for the name */
	uint64_t	attr_valid;	/* Cache timeout for the attributes */
	uint32_t	entry_valid_nsec;
	uint32_t	attr_valid_nsec;
	struct fuse_attr attr;
};

struct fuse_forget_in {
	uint64_t	nlookup;
};

struct fuse_forget_one {
	uint64_t	nodeid;
	uint64_t	nlookup;
};

struct fuse_batch_forget_in {
	uint32_t	count;
	uint32_t	dummy;
};

struct fuse_getattr_in {
	uint32_t	getattr_flags;
	uint32_t	dummy;
	uint64_t	fh;
};

#define FUSE_COMPAT_ATTR_OUT_SIZE 96

struct fuse_attr_out {
	uint64_t	attr_valid;	/* Cache timeout for the attributes */
	uint32_t	attr_valid_nsec;
	uint32_t	dummy;
	struct fuse_attr attr;
};

struct fuse_statx_in {
	uint32_t	getattr_flags;
	uint32_t	reserved;
	uint64_t	fh;
	uint32_t	sx_flags;
	uint32_t	sx_mask;
};

struct fuse_statx_out {
	uint64_t	attr_valid;	/* Cache timeout for the attributes */
	uint32_t	attr_valid_nsec;
	uint32_t	flags;
	uint64_t	spare[2];
	struct fuse_statx stat;
};

#define FUSE_COMPAT_MKNOD_IN_SIZE 8

struct fuse_mknod_in {
	uint32_t	mode;
	uint32_t	rdev;
	uint32_t	umask;
	uint32_t	padding;
};

struct fuse_mkdir_in {
	uint32_t	mode;
	uint32_t	umask;
};

struct fuse_rename_in {
	uint64_t	newdir;
};

struct fuse_rename2_in {
	uint64_t	newdir;
	uint32_t	flags;
	uint32_t	padding;
};

struct fuse_link_in {
	uint64_t	oldnodeid;
};

struct fuse_setattr_in {
	uint32_t	valid;
	uint32_t	padding;
	uint64_t	fh;
	uint64_t	size;
	uint64_t	lock_owner;
	uint64_t	atime;
	uint64_t	mtime;
	uint64_t	ctime;
	uint32_t	atimensec;
	uint32_t	mtimensec;
	uint32_t	ctimensec;
	uint32_t	mode;
	uint32_t	unused4;
	uint32_t	uid;
	uint32_t	gid;
	uint32_t	unused5;
};

struct fuse_open_in {
	uint32_t	flags;
	uint32_t	open_flags;	/* FUSE_OPEN_... */
};

struct fuse_create_in {
	uint32_t	flags;
	uint32_t	mode;
	uint32_t	umask;
	uint32_t	open_flags;	/* FUSE_OPEN_... */
};

struct fuse_open_out {
	uint64_t	fh;
	uint32_t	open_flags;
<<<<<<< HEAD
	uint32_t	passthrough_fh;
=======
	int32_t		backing_id;
>>>>>>> eca63dab
};

struct fuse_release_in {
	uint64_t	fh;
	uint32_t	flags;
	uint32_t	release_flags;
	uint64_t	lock_owner;
};

struct fuse_flush_in {
	uint64_t	fh;
	uint32_t	unused;
	uint32_t	padding;
	uint64_t	lock_owner;
};

struct fuse_read_in {
	uint64_t	fh;
	uint64_t	offset;
	uint32_t	size;
	uint32_t	read_flags;
	uint64_t	lock_owner;
	uint32_t	flags;
	uint32_t	padding;
};

struct fuse_passthrough_out {
	uint32_t	fd;
	/* For future implementation */
	uint32_t	len;
	void *		vec;
};

#define FUSE_COMPAT_WRITE_IN_SIZE 24

struct fuse_write_in {
	uint64_t	fh;
	uint64_t	offset;
	uint32_t	size;
	uint32_t	write_flags;
	uint64_t	lock_owner;
	uint32_t	flags;
	uint32_t	padding;
};

struct fuse_write_out {
	uint32_t	size;
	uint32_t	padding;
};

#define FUSE_COMPAT_STATFS_SIZE 48

struct fuse_statfs_out {
	struct fuse_kstatfs st;
};

struct fuse_fsync_in {
	uint64_t	fh;
	uint32_t	fsync_flags;
	uint32_t	padding;
};

#define FUSE_COMPAT_SETXATTR_IN_SIZE 8

struct fuse_setxattr_in {
	uint32_t	size;
	uint32_t	flags;
	uint32_t	setxattr_flags;
	uint32_t	padding;
};

struct fuse_getxattr_in {
	uint32_t	size;
	uint32_t	padding;
};

struct fuse_getxattr_out {
	uint32_t	size;
	uint32_t	padding;
};

struct fuse_lk_in {
	uint64_t	fh;
	uint64_t	owner;
	struct fuse_file_lock lk;
	uint32_t	lk_flags;
	uint32_t	padding;
};

struct fuse_lk_out {
	struct fuse_file_lock lk;
};

struct fuse_access_in {
	uint32_t	mask;
	uint32_t	padding;
};

struct fuse_init_in {
	uint32_t	major;
	uint32_t	minor;
	uint32_t	max_readahead;
	uint32_t	flags;
	uint32_t	flags2;
	uint32_t	unused[11];
};

#define FUSE_COMPAT_INIT_OUT_SIZE 8
#define FUSE_COMPAT_22_INIT_OUT_SIZE 24

struct fuse_init_out {
	uint32_t	major;
	uint32_t	minor;
	uint32_t	max_readahead;
	uint32_t	flags;
	uint16_t	max_background;
	uint16_t	congestion_threshold;
	uint32_t	max_write;
	uint32_t	time_gran;
	uint16_t	max_pages;
	uint16_t	map_alignment;
	uint32_t	flags2;
	uint32_t	max_stack_depth;
	uint32_t	unused[6];
};

#define CUSE_INIT_INFO_MAX 4096

struct cuse_init_in {
	uint32_t	major;
	uint32_t	minor;
	uint32_t	unused;
	uint32_t	flags;
};

struct cuse_init_out {
	uint32_t	major;
	uint32_t	minor;
	uint32_t	unused;
	uint32_t	flags;
	uint32_t	max_read;
	uint32_t	max_write;
	uint32_t	dev_major;		/* chardev major */
	uint32_t	dev_minor;		/* chardev minor */
	uint32_t	spare[10];
};

struct fuse_interrupt_in {
	uint64_t	unique;
};

struct fuse_bmap_in {
	uint64_t	block;
	uint32_t	blocksize;
	uint32_t	padding;
};

struct fuse_bmap_out {
	uint64_t	block;
};

struct fuse_ioctl_in {
	uint64_t	fh;
	uint32_t	flags;
	uint32_t	cmd;
	uint64_t	arg;
	uint32_t	in_size;
	uint32_t	out_size;
};

struct fuse_ioctl_iovec {
	uint64_t	base;
	uint64_t	len;
};

struct fuse_ioctl_out {
	int32_t		result;
	uint32_t	flags;
	uint32_t	in_iovs;
	uint32_t	out_iovs;
};

struct fuse_poll_in {
	uint64_t	fh;
	uint64_t	kh;
	uint32_t	flags;
	uint32_t	events;
};

struct fuse_poll_out {
	uint32_t	revents;
	uint32_t	padding;
};

struct fuse_notify_poll_wakeup_out {
	uint64_t	kh;
};

struct fuse_fallocate_in {
	uint64_t	fh;
	uint64_t	offset;
	uint64_t	length;
	uint32_t	mode;
	uint32_t	padding;
};

struct fuse_in_header {
	uint32_t	len;
	uint32_t	opcode;
	uint64_t	unique;
	uint64_t	nodeid;
	uint32_t	uid;
	uint32_t	gid;
	uint32_t	pid;
	uint16_t	total_extlen; /* length of extensions in 8byte units */
	uint16_t	padding;
};

struct fuse_out_header {
	uint32_t	len;
	int32_t		error;
	uint64_t	unique;
};

struct fuse_dirent {
	uint64_t	ino;
	uint64_t	off;
	uint32_t	namelen;
	uint32_t	type;
	char name[];
};

/* Align variable length records to 64bit boundary */
#define FUSE_REC_ALIGN(x) \
	(((x) + sizeof(uint64_t) - 1) & ~(sizeof(uint64_t) - 1))

#define FUSE_NAME_OFFSET offsetof(struct fuse_dirent, name)
#define FUSE_DIRENT_ALIGN(x) FUSE_REC_ALIGN(x)
#define FUSE_DIRENT_SIZE(d) \
	FUSE_DIRENT_ALIGN(FUSE_NAME_OFFSET + (d)->namelen)

struct fuse_direntplus {
	struct fuse_entry_out entry_out;
	struct fuse_dirent dirent;
};

#define FUSE_NAME_OFFSET_DIRENTPLUS \
	offsetof(struct fuse_direntplus, dirent.name)
#define FUSE_DIRENTPLUS_SIZE(d) \
	FUSE_DIRENT_ALIGN(FUSE_NAME_OFFSET_DIRENTPLUS + (d)->dirent.namelen)

struct fuse_notify_inval_inode_out {
	uint64_t	ino;
	int64_t		off;
	int64_t		len;
};

struct fuse_notify_inval_entry_out {
	uint64_t	parent;
	uint32_t	namelen;
	uint32_t	flags;
};

struct fuse_notify_delete_out {
	uint64_t	parent;
	uint64_t	child;
	uint32_t	namelen;
	uint32_t	padding;
};

struct fuse_notify_store_out {
	uint64_t	nodeid;
	uint64_t	offset;
	uint32_t	size;
	uint32_t	padding;
};

struct fuse_notify_retrieve_out {
	uint64_t	notify_unique;
	uint64_t	nodeid;
	uint64_t	offset;
	uint32_t	size;
	uint32_t	padding;
};

/* Matches the size of fuse_write_in */
struct fuse_notify_retrieve_in {
	uint64_t	dummy1;
	uint64_t	offset;
	uint32_t	size;
	uint32_t	dummy2;
	uint64_t	dummy3;
	uint64_t	dummy4;
};

struct fuse_backing_map {
	int32_t		fd;
	uint32_t	flags;
	uint64_t	padding;
};

/* Device ioctls: */
<<<<<<< HEAD
#define FUSE_DEV_IOC_CLONE	      _IOR(229, 0, uint32_t)
#define FUSE_DEV_IOC_PASSTHROUGH_OPEN _IOW(229, 1, struct fuse_passthrough_out)
=======
#define FUSE_DEV_IOC_MAGIC		229
#define FUSE_DEV_IOC_CLONE		_IOR(FUSE_DEV_IOC_MAGIC, 0, uint32_t)
#define FUSE_DEV_IOC_BACKING_OPEN	_IOW(FUSE_DEV_IOC_MAGIC, 1, \
					     struct fuse_backing_map)
#define FUSE_DEV_IOC_BACKING_CLOSE	_IOW(FUSE_DEV_IOC_MAGIC, 2, uint32_t)
>>>>>>> eca63dab

struct fuse_lseek_in {
	uint64_t	fh;
	uint64_t	offset;
	uint32_t	whence;
	uint32_t	padding;
};

struct fuse_lseek_out {
	uint64_t	offset;
};

struct fuse_copy_file_range_in {
	uint64_t	fh_in;
	uint64_t	off_in;
	uint64_t	nodeid_out;
	uint64_t	fh_out;
	uint64_t	off_out;
	uint64_t	len;
	uint64_t	flags;
};

#define FUSE_SETUPMAPPING_FLAG_WRITE (1ull << 0)
#define FUSE_SETUPMAPPING_FLAG_READ (1ull << 1)
struct fuse_setupmapping_in {
	/* An already open handle */
	uint64_t	fh;
	/* Offset into the file to start the mapping */
	uint64_t	foffset;
	/* Length of mapping required */
	uint64_t	len;
	/* Flags, FUSE_SETUPMAPPING_FLAG_* */
	uint64_t	flags;
	/* Offset in Memory Window */
	uint64_t	moffset;
};

struct fuse_removemapping_in {
	/* number of fuse_removemapping_one follows */
	uint32_t        count;
};

struct fuse_removemapping_one {
	/* Offset into the dax window start the unmapping */
	uint64_t        moffset;
	/* Length of mapping required */
	uint64_t	len;
};

#define FUSE_REMOVEMAPPING_MAX_ENTRY   \
		(PAGE_SIZE / sizeof(struct fuse_removemapping_one))

struct fuse_syncfs_in {
	uint64_t	padding;
};

/*
 * For each security context, send fuse_secctx with size of security context
 * fuse_secctx will be followed by security context name and this in turn
 * will be followed by actual context label.
 * fuse_secctx, name, context
 */
struct fuse_secctx {
	uint32_t	size;
	uint32_t	padding;
};

/*
 * Contains the information about how many fuse_secctx structures are being
 * sent and what's the total size of all security contexts (including
 * size of fuse_secctx_header).
 *
 */
struct fuse_secctx_header {
	uint32_t	size;
	uint32_t	nr_secctx;
};

/**
 * struct fuse_ext_header - extension header
 * @size: total size of this extension including this header
 * @type: type of extension
 *
 * This is made compatible with fuse_secctx_header by using type values >
 * FUSE_MAX_NR_SECCTX
 */
struct fuse_ext_header {
	uint32_t	size;
	uint32_t	type;
};

/**
 * struct fuse_supp_groups - Supplementary group extension
 * @nr_groups: number of supplementary groups
 * @groups: flexible array of group IDs
 */
struct fuse_supp_groups {
	uint32_t	nr_groups;
	uint32_t	groups[];
};

#endif /* _LINUX_FUSE_H */<|MERGE_RESOLUTION|>--- conflicted
+++ resolved
@@ -446,9 +446,6 @@
 #define FUSE_MAP_ALIGNMENT	(1 << 26)
 #define FUSE_SUBMOUNTS		(1 << 27)
 #define FUSE_HANDLE_KILLPRIV_V2	(1 << 28)
-/* FUSE_KERNEL_MINOR_VERSION == 32 (CTERA patch) */
-#define FUSE_PASSTHROUGH	(1 << 29)
-/* FUSE_KERNEL_MINOR_VERSION > 32 */
 #define FUSE_SETXATTR_EXT	(1 << 29)
 #define FUSE_INIT_EXT		(1 << 30)
 #define FUSE_INIT_RESERVED	(1 << 31)
@@ -771,11 +768,7 @@
 struct fuse_open_out {
 	uint64_t	fh;
 	uint32_t	open_flags;
-<<<<<<< HEAD
-	uint32_t	passthrough_fh;
-=======
 	int32_t		backing_id;
->>>>>>> eca63dab
 };
 
 struct fuse_release_in {
@@ -800,13 +793,6 @@
 	uint64_t	lock_owner;
 	uint32_t	flags;
 	uint32_t	padding;
-};
-
-struct fuse_passthrough_out {
-	uint32_t	fd;
-	/* For future implementation */
-	uint32_t	len;
-	void *		vec;
 };
 
 #define FUSE_COMPAT_WRITE_IN_SIZE 24
@@ -1078,16 +1064,11 @@
 };
 
 /* Device ioctls: */
-<<<<<<< HEAD
-#define FUSE_DEV_IOC_CLONE	      _IOR(229, 0, uint32_t)
-#define FUSE_DEV_IOC_PASSTHROUGH_OPEN _IOW(229, 1, struct fuse_passthrough_out)
-=======
 #define FUSE_DEV_IOC_MAGIC		229
 #define FUSE_DEV_IOC_CLONE		_IOR(FUSE_DEV_IOC_MAGIC, 0, uint32_t)
 #define FUSE_DEV_IOC_BACKING_OPEN	_IOW(FUSE_DEV_IOC_MAGIC, 1, \
 					     struct fuse_backing_map)
 #define FUSE_DEV_IOC_BACKING_CLOSE	_IOW(FUSE_DEV_IOC_MAGIC, 2, uint32_t)
->>>>>>> eca63dab
 
 struct fuse_lseek_in {
 	uint64_t	fh;
