/* SPDX-License-Identifier: ((GPL-2.0 WITH Linux-syscall-note) OR BSD-2-Clause) */
/*
    This file defines the kernel interface of FUSE
    Copyright (C) 2001-2008  Miklos Szeredi <miklos@szeredi.hu>

    This program can be distributed under the terms of the GNU GPL.
    See the file COPYING.

    This -- and only this -- header file may also be distributed under
    the terms of the BSD Licence as follows:

    Copyright (C) 2001-2007 Miklos Szeredi. All rights reserved.

    Redistribution and use in source and binary forms, with or without
    modification, are permitted provided that the following conditions
    are met:
    1. Redistributions of source code must retain the above copyright
       notice, this list of conditions and the following disclaimer.
    2. Redistributions in binary form must reproduce the above copyright
       notice, this list of conditions and the following disclaimer in the
       documentation and/or other materials provided with the distribution.

    THIS SOFTWARE IS PROVIDED BY AUTHOR AND CONTRIBUTORS ``AS IS'' AND
    ANY EXPRESS OR IMPLIED WARRANTIES, INCLUDING, BUT NOT LIMITED TO, THE
    IMPLIED WARRANTIES OF MERCHANTABILITY AND FITNESS FOR A PARTICULAR PURPOSE
    ARE DISCLAIMED.  IN NO EVENT SHALL AUTHOR OR CONTRIBUTORS BE LIABLE
    FOR ANY DIRECT, INDIRECT, INCIDENTAL, SPECIAL, EXEMPLARY, OR CONSEQUENTIAL
    DAMAGES (INCLUDING, BUT NOT LIMITED TO, PROCUREMENT OF SUBSTITUTE GOODS
    OR SERVICES; LOSS OF USE, DATA, OR PROFITS; OR BUSINESS INTERRUPTION)
    HOWEVER CAUSED AND ON ANY THEORY OF LIABILITY, WHETHER IN CONTRACT, STRICT
    LIABILITY, OR TORT (INCLUDING NEGLIGENCE OR OTHERWISE) ARISING IN ANY WAY
    OUT OF THE USE OF THIS SOFTWARE, EVEN IF ADVISED OF THE POSSIBILITY OF
    SUCH DAMAGE.
*/

/*
 * This file defines the kernel interface of FUSE
 *
 * Protocol changelog:
 *
 * 7.9:
 *  - new fuse_getattr_in input argument of GETATTR
 *  - add lk_flags in fuse_lk_in
 *  - add lock_owner field to fuse_setattr_in, fuse_read_in and fuse_write_in
 *  - add blksize field to fuse_attr
 *  - add file flags field to fuse_read_in and fuse_write_in
 *  - Add ATIME_NOW and MTIME_NOW flags to fuse_setattr_in
 *
 * 7.10
 *  - add nonseekable open flag
 *
 * 7.11
 *  - add IOCTL message
 *  - add unsolicited notification support
 *  - add POLL message and NOTIFY_POLL notification
 *
 * 7.12
 *  - add umask flag to input argument of create, mknod and mkdir
 *  - add notification messages for invalidation of inodes and
 *    directory entries
 *
 * 7.13
 *  - make max number of background requests and congestion threshold
 *    tunables
 *
 * 7.14
 *  - add splice support to fuse device
 *
 * 7.15
 *  - add store notify
 *  - add retrieve notify
 *
 * 7.16
 *  - add BATCH_FORGET request
 *  - FUSE_IOCTL_UNRESTRICTED shall now return with array of 'struct
 *    fuse_ioctl_iovec' instead of ambiguous 'struct iovec'
 *  - add FUSE_IOCTL_32BIT flag
 *
 * 7.17
 *  - add FUSE_FLOCK_LOCKS and FUSE_RELEASE_FLOCK_UNLOCK
 *
 * 7.18
 *  - add FUSE_IOCTL_DIR flag
 *  - add FUSE_NOTIFY_DELETE
 *
 * 7.19
 *  - add FUSE_FALLOCATE
 *
 * 7.20
 *  - add FUSE_AUTO_INVAL_DATA
 *
 * 7.21
 *  - add FUSE_READDIRPLUS
 *  - send the requested events in POLL request
 *
 * 7.22
 *  - add FUSE_ASYNC_DIO
 *
 * 7.23
 *  - add FUSE_WRITEBACK_CACHE
 *  - add time_gran to fuse_init_out
 *  - add reserved space to fuse_init_out
 *  - add FATTR_CTIME
 *  - add ctime and ctimensec to fuse_setattr_in
 *  - add FUSE_RENAME2 request
 *  - add FUSE_NO_OPEN_SUPPORT flag
 *
 *  7.24
 *  - add FUSE_LSEEK for SEEK_HOLE and SEEK_DATA support
 *
 *  7.25
 *  - add FUSE_PARALLEL_DIROPS
 *
 *  7.26
 *  - add FUSE_HANDLE_KILLPRIV
 *  - add FUSE_POSIX_ACL
 *
 *  7.27
 *  - add FUSE_ABORT_ERROR
 *
 *  7.28
 *  - add FUSE_COPY_FILE_RANGE
 *  - add FOPEN_CACHE_DIR
 *  - add FUSE_MAX_PAGES, add max_pages to init_out
 *  - add FUSE_CACHE_SYMLINKS
 *
 *  7.29
 *  - add FUSE_NO_OPENDIR_SUPPORT flag
 *
 *  7.30
 *  - add FUSE_EXPLICIT_INVAL_DATA
 *  - add FUSE_IOCTL_COMPAT_X32
 *
 *  7.31
 *  - add FUSE_WRITE_KILL_PRIV flag
 */

#ifndef _LINUX_FUSE_H
#define _LINUX_FUSE_H

#ifdef __KERNEL__
#include <linux/types.h>
#else
#include <stdint.h>
#endif

/*
 * Version negotiation:
 *
 * Both the kernel and userspace send the version they support in the
 * INIT request and reply respectively.
 *
 * If the major versions match then both shall use the smallest
 * of the two minor versions for communication.
 *
 * If the kernel supports a larger major version, then userspace shall
 * reply with the major version it supports, ignore the rest of the
 * INIT message and expect a new INIT message from the kernel with a
 * matching major version.
 *
 * If the library supports a larger major version, then it shall fall
 * back to the major protocol version sent by the kernel for
 * communication and reply with that major version (and an arbitrary
 * supported minor version).
 */

/** Version number of this interface */
#define FUSE_KERNEL_VERSION 7

/** Minor version number of this interface */
#define FUSE_KERNEL_MINOR_VERSION 31

/** The node ID of the root inode */
#define FUSE_ROOT_ID 1

/* Make sure all structures are padded to 64bit boundary, so 32bit
   userspace works under 64bit kernels */

struct fuse_attr {
	uint64_t	ino;
	uint64_t	size;
	uint64_t	blocks;
	uint64_t	atime;
	uint64_t	mtime;
	uint64_t	ctime;
	uint32_t	atimensec;
	uint32_t	mtimensec;
	uint32_t	ctimensec;
	uint32_t	mode;
	uint32_t	nlink;
	uint32_t	uid;
	uint32_t	gid;
	uint32_t	rdev;
	uint32_t	blksize;
	uint32_t	padding;
};

struct fuse_kstatfs {
	uint64_t	blocks;
	uint64_t	bfree;
	uint64_t	bavail;
	uint64_t	files;
	uint64_t	ffree;
	uint32_t	bsize;
	uint32_t	namelen;
	uint32_t	frsize;
	uint32_t	padding;
	uint32_t	spare[6];
};

struct fuse_file_lock {
	uint64_t	start;
	uint64_t	end;
	uint32_t	type;
	uint32_t	pid; /* tgid */
};

/**
 * Bitmasks for fuse_setattr_in.valid
 */
#define FATTR_MODE	(1 << 0)
#define FATTR_UID	(1 << 1)
#define FATTR_GID	(1 << 2)
#define FATTR_SIZE	(1 << 3)
#define FATTR_ATIME	(1 << 4)
#define FATTR_MTIME	(1 << 5)
#define FATTR_FH	(1 << 6)
#define FATTR_ATIME_NOW	(1 << 7)
#define FATTR_MTIME_NOW	(1 << 8)
#define FATTR_LOCKOWNER	(1 << 9)
#define FATTR_CTIME	(1 << 10)

/**
 * Flags returned by the OPEN request
 *
 * FOPEN_DIRECT_IO: bypass page cache for this open file
 * FOPEN_KEEP_CACHE: don't invalidate the data cache on open
 * FOPEN_NONSEEKABLE: the file is not seekable
 * FOPEN_CACHE_DIR: allow caching this directory
<<<<<<< HEAD
 * FOPEN_NOFLUSH: don't flush data cache on every close
=======
 * FOPEN_STREAM: the file is stream-like (no file position at all)
 * FOPEN_NOFLUSH: don't flush data cache on close (unless FUSE_WRITEBACK_CACHE)
>>>>>>> a56147d3
 */
#define FOPEN_DIRECT_IO		(1 << 0)
#define FOPEN_KEEP_CACHE	(1 << 1)
#define FOPEN_NONSEEKABLE	(1 << 2)
#define FOPEN_CACHE_DIR		(1 << 3)
<<<<<<< HEAD
/*#define FOPEN_STREAM		(1 << 4)*/
=======
#define FOPEN_STREAM		(1 << 4)
>>>>>>> a56147d3
#define FOPEN_NOFLUSH		(1 << 5)

/**
 * INIT request/reply flags
 *
 * FUSE_ASYNC_READ: asynchronous read requests
 * FUSE_POSIX_LOCKS: remote locking for POSIX file locks
 * FUSE_FILE_OPS: kernel sends file handle for fstat, etc... (not yet supported)
 * FUSE_ATOMIC_O_TRUNC: handles the O_TRUNC open flag in the filesystem
 * FUSE_EXPORT_SUPPORT: filesystem handles lookups of "." and ".."
 * FUSE_BIG_WRITES: filesystem can handle write size larger than 4kB
 * FUSE_DONT_MASK: don't apply umask to file mode on create operations
 * FUSE_SPLICE_WRITE: kernel supports splice write on the device
 * FUSE_SPLICE_MOVE: kernel supports splice move on the device
 * FUSE_SPLICE_READ: kernel supports splice read on the device
 * FUSE_FLOCK_LOCKS: remote locking for BSD style file locks
 * FUSE_HAS_IOCTL_DIR: kernel supports ioctl on directories
 * FUSE_AUTO_INVAL_DATA: automatically invalidate cached pages
 * FUSE_DO_READDIRPLUS: do READDIRPLUS (READDIR+LOOKUP in one)
 * FUSE_READDIRPLUS_AUTO: adaptive readdirplus
 * FUSE_ASYNC_DIO: asynchronous direct I/O submission
 * FUSE_WRITEBACK_CACHE: use writeback cache for buffered writes
 * FUSE_NO_OPEN_SUPPORT: kernel supports zero-message opens
 * FUSE_PARALLEL_DIROPS: allow parallel lookups and readdir
 * FUSE_HANDLE_KILLPRIV: fs handles killing suid/sgid/cap on write/chown/trunc
 * FUSE_POSIX_ACL: filesystem supports posix acls
 * FUSE_ABORT_ERROR: reading the device after abort returns ECONNABORTED
 * FUSE_MAX_PAGES: init_out.max_pages contains the max number of req pages
 * FUSE_CACHE_SYMLINKS: cache READLINK responses
 * FUSE_NO_OPENDIR_SUPPORT: kernel supports zero-message opendir
 * FUSE_EXPLICIT_INVAL_DATA: only invalidate cached pages on explicit request
 */
#define FUSE_ASYNC_READ		(1 << 0)
#define FUSE_POSIX_LOCKS	(1 << 1)
#define FUSE_FILE_OPS		(1 << 2)
#define FUSE_ATOMIC_O_TRUNC	(1 << 3)
#define FUSE_EXPORT_SUPPORT	(1 << 4)
#define FUSE_BIG_WRITES		(1 << 5)
#define FUSE_DONT_MASK		(1 << 6)
#define FUSE_SPLICE_WRITE	(1 << 7)
#define FUSE_SPLICE_MOVE	(1 << 8)
#define FUSE_SPLICE_READ	(1 << 9)
#define FUSE_FLOCK_LOCKS	(1 << 10)
#define FUSE_HAS_IOCTL_DIR	(1 << 11)
#define FUSE_AUTO_INVAL_DATA	(1 << 12)
#define FUSE_DO_READDIRPLUS	(1 << 13)
#define FUSE_READDIRPLUS_AUTO	(1 << 14)
#define FUSE_ASYNC_DIO		(1 << 15)
#define FUSE_WRITEBACK_CACHE	(1 << 16)
#define FUSE_NO_OPEN_SUPPORT	(1 << 17)
#define FUSE_PARALLEL_DIROPS    (1 << 18)
#define FUSE_HANDLE_KILLPRIV	(1 << 19)
#define FUSE_POSIX_ACL		(1 << 20)
#define FUSE_ABORT_ERROR	(1 << 21)
#define FUSE_MAX_PAGES		(1 << 22)
#define FUSE_CACHE_SYMLINKS	(1 << 23)
#define FUSE_NO_OPENDIR_SUPPORT (1 << 24)
<<<<<<< HEAD
/*#define FUSE_EXPLICIT_INVAL_DATA (1 << 25)*/
#define FUSE_PASSTHROUGH	(1 << 29)
=======
#define FUSE_EXPLICIT_INVAL_DATA (1 << 25)
#define FUSE_MAP_ALIGNMENT	(1 << 26)
#define FUSE_SUBMOUNTS		(1 << 27)
#define FUSE_HANDLE_KILLPRIV_V2	(1 << 28)
#define FUSE_SETXATTR_EXT	(1 << 29)
#define FUSE_INIT_EXT		(1 << 30)
#define FUSE_INIT_RESERVED	(1 << 31)
/* bits 32..63 get shifted down 32 bits into the flags2 field */
#define FUSE_SECURITY_CTX	(1ULL << 32)
#define FUSE_HAS_INODE_DAX	(1ULL << 33)
>>>>>>> a56147d3

/**
 * CUSE INIT request/reply flags
 *
 * CUSE_UNRESTRICTED_IOCTL:  use unrestricted ioctl
 */
#define CUSE_UNRESTRICTED_IOCTL	(1 << 0)

/**
 * Release flags
 */
#define FUSE_RELEASE_FLUSH	(1 << 0)
#define FUSE_RELEASE_FLOCK_UNLOCK	(1 << 1)

/**
 * Getattr flags
 */
#define FUSE_GETATTR_FH		(1 << 0)

/**
 * Lock flags
 */
#define FUSE_LK_FLOCK		(1 << 0)

/**
 * WRITE flags
 *
 * FUSE_WRITE_CACHE: delayed write from page cache, file handle is guessed
 * FUSE_WRITE_LOCKOWNER: lock_owner field is valid
 * FUSE_WRITE_KILL_PRIV: kill suid and sgid bits
 */
#define FUSE_WRITE_CACHE	(1 << 0)
#define FUSE_WRITE_LOCKOWNER	(1 << 1)
#define FUSE_WRITE_KILL_PRIV	(1 << 2)

/**
 * Read flags
 */
#define FUSE_READ_LOCKOWNER	(1 << 1)

/**
 * Ioctl flags
 *
 * FUSE_IOCTL_COMPAT: 32bit compat ioctl on 64bit machine
 * FUSE_IOCTL_UNRESTRICTED: not restricted to well-formed ioctls, retry allowed
 * FUSE_IOCTL_RETRY: retry with new iovecs
 * FUSE_IOCTL_32BIT: 32bit ioctl
 * FUSE_IOCTL_DIR: is a directory
 * FUSE_IOCTL_COMPAT_X32: x32 compat ioctl on 64bit machine (64bit time_t)
 *
 * FUSE_IOCTL_MAX_IOV: maximum of in_iovecs + out_iovecs
 */
#define FUSE_IOCTL_COMPAT	(1 << 0)
#define FUSE_IOCTL_UNRESTRICTED	(1 << 1)
#define FUSE_IOCTL_RETRY	(1 << 2)
#define FUSE_IOCTL_32BIT	(1 << 3)
#define FUSE_IOCTL_DIR		(1 << 4)
#define FUSE_IOCTL_COMPAT_X32	(1 << 5)

#define FUSE_IOCTL_MAX_IOV	256

/**
 * Poll flags
 *
 * FUSE_POLL_SCHEDULE_NOTIFY: request poll notify
 */
#define FUSE_POLL_SCHEDULE_NOTIFY (1 << 0)

/**
 * Fsync flags
 *
 * FUSE_FSYNC_FDATASYNC: Sync data only, not metadata
 */
#define FUSE_FSYNC_FDATASYNC	(1 << 0)

enum fuse_opcode {
	FUSE_LOOKUP		= 1,
	FUSE_FORGET		= 2,  /* no reply */
	FUSE_GETATTR		= 3,
	FUSE_SETATTR		= 4,
	FUSE_READLINK		= 5,
	FUSE_SYMLINK		= 6,
	FUSE_MKNOD		= 8,
	FUSE_MKDIR		= 9,
	FUSE_UNLINK		= 10,
	FUSE_RMDIR		= 11,
	FUSE_RENAME		= 12,
	FUSE_LINK		= 13,
	FUSE_OPEN		= 14,
	FUSE_READ		= 15,
	FUSE_WRITE		= 16,
	FUSE_STATFS		= 17,
	FUSE_RELEASE		= 18,
	FUSE_FSYNC		= 20,
	FUSE_SETXATTR		= 21,
	FUSE_GETXATTR		= 22,
	FUSE_LISTXATTR		= 23,
	FUSE_REMOVEXATTR	= 24,
	FUSE_FLUSH		= 25,
	FUSE_INIT		= 26,
	FUSE_OPENDIR		= 27,
	FUSE_READDIR		= 28,
	FUSE_RELEASEDIR		= 29,
	FUSE_FSYNCDIR		= 30,
	FUSE_GETLK		= 31,
	FUSE_SETLK		= 32,
	FUSE_SETLKW		= 33,
	FUSE_ACCESS		= 34,
	FUSE_CREATE		= 35,
	FUSE_INTERRUPT		= 36,
	FUSE_BMAP		= 37,
	FUSE_DESTROY		= 38,
	FUSE_IOCTL		= 39,
	FUSE_POLL		= 40,
	FUSE_NOTIFY_REPLY	= 41,
	FUSE_BATCH_FORGET	= 42,
	FUSE_FALLOCATE		= 43,
	FUSE_READDIRPLUS	= 44,
	FUSE_RENAME2		= 45,
	FUSE_LSEEK		= 46,
	FUSE_COPY_FILE_RANGE	= 47,

	/* CUSE specific operations */
	CUSE_INIT		= 4096
};

enum fuse_notify_code {
	FUSE_NOTIFY_POLL   = 1,
	FUSE_NOTIFY_INVAL_INODE = 2,
	FUSE_NOTIFY_INVAL_ENTRY = 3,
	FUSE_NOTIFY_STORE = 4,
	FUSE_NOTIFY_RETRIEVE = 5,
	FUSE_NOTIFY_DELETE = 6,
	FUSE_NOTIFY_CODE_MAX
};

/* The read buffer is required to be at least 8k, but may be much larger */
#define FUSE_MIN_READ_BUFFER 8192

#define FUSE_COMPAT_ENTRY_OUT_SIZE 120

struct fuse_entry_out {
	uint64_t	nodeid;		/* Inode ID */
	uint64_t	generation;	/* Inode generation: nodeid:gen must
					   be unique for the fs's lifetime */
	uint64_t	entry_valid;	/* Cache timeout for the name */
	uint64_t	attr_valid;	/* Cache timeout for the attributes */
	uint32_t	entry_valid_nsec;
	uint32_t	attr_valid_nsec;
	struct fuse_attr attr;
};

struct fuse_forget_in {
	uint64_t	nlookup;
};

struct fuse_forget_one {
	uint64_t	nodeid;
	uint64_t	nlookup;
};

struct fuse_batch_forget_in {
	uint32_t	count;
	uint32_t	dummy;
};

struct fuse_getattr_in {
	uint32_t	getattr_flags;
	uint32_t	dummy;
	uint64_t	fh;
};

#define FUSE_COMPAT_ATTR_OUT_SIZE 96

struct fuse_attr_out {
	uint64_t	attr_valid;	/* Cache timeout for the attributes */
	uint32_t	attr_valid_nsec;
	uint32_t	dummy;
	struct fuse_attr attr;
};

#define FUSE_COMPAT_MKNOD_IN_SIZE 8

struct fuse_mknod_in {
	uint32_t	mode;
	uint32_t	rdev;
	uint32_t	umask;
	uint32_t	padding;
};

struct fuse_mkdir_in {
	uint32_t	mode;
	uint32_t	umask;
};

struct fuse_rename_in {
	uint64_t	newdir;
};

struct fuse_rename2_in {
	uint64_t	newdir;
	uint32_t	flags;
	uint32_t	padding;
};

struct fuse_link_in {
	uint64_t	oldnodeid;
};

struct fuse_setattr_in {
	uint32_t	valid;
	uint32_t	padding;
	uint64_t	fh;
	uint64_t	size;
	uint64_t	lock_owner;
	uint64_t	atime;
	uint64_t	mtime;
	uint64_t	ctime;
	uint32_t	atimensec;
	uint32_t	mtimensec;
	uint32_t	ctimensec;
	uint32_t	mode;
	uint32_t	unused4;
	uint32_t	uid;
	uint32_t	gid;
	uint32_t	unused5;
};

struct fuse_open_in {
	uint32_t	flags;
	uint32_t	unused;
};

struct fuse_create_in {
	uint32_t	flags;
	uint32_t	mode;
	uint32_t	umask;
	uint32_t	padding;
};

struct fuse_open_out {
	uint64_t	fh;
	uint32_t	open_flags;
	uint32_t	passthrough_fh;
};

struct fuse_release_in {
	uint64_t	fh;
	uint32_t	flags;
	uint32_t	release_flags;
	uint64_t	lock_owner;
};

struct fuse_flush_in {
	uint64_t	fh;
	uint32_t	unused;
	uint32_t	padding;
	uint64_t	lock_owner;
};

struct fuse_read_in {
	uint64_t	fh;
	uint64_t	offset;
	uint32_t	size;
	uint32_t	read_flags;
	uint64_t	lock_owner;
	uint32_t	flags;
	uint32_t	padding;
};

struct fuse_passthrough_out {
	uint32_t	fd;
	/* For future implementation */
	uint32_t	len;
	void *		vec;
};

#define FUSE_COMPAT_WRITE_IN_SIZE 24

struct fuse_write_in {
	uint64_t	fh;
	uint64_t	offset;
	uint32_t	size;
	uint32_t	write_flags;
	uint64_t	lock_owner;
	uint32_t	flags;
	uint32_t	padding;
};

struct fuse_write_out {
	uint32_t	size;
	uint32_t	padding;
};

#define FUSE_COMPAT_STATFS_SIZE 48

struct fuse_statfs_out {
	struct fuse_kstatfs st;
};

struct fuse_fsync_in {
	uint64_t	fh;
	uint32_t	fsync_flags;
	uint32_t	padding;
};

struct fuse_setxattr_in {
	uint32_t	size;
	uint32_t	flags;
};

struct fuse_getxattr_in {
	uint32_t	size;
	uint32_t	padding;
};

struct fuse_getxattr_out {
	uint32_t	size;
	uint32_t	padding;
};

struct fuse_lk_in {
	uint64_t	fh;
	uint64_t	owner;
	struct fuse_file_lock lk;
	uint32_t	lk_flags;
	uint32_t	padding;
};

struct fuse_lk_out {
	struct fuse_file_lock lk;
};

struct fuse_access_in {
	uint32_t	mask;
	uint32_t	padding;
};

struct fuse_init_in {
	uint32_t	major;
	uint32_t	minor;
	uint32_t	max_readahead;
	uint32_t	flags;
	uint32_t	flags2;
	uint32_t	unused[11];
};

#define FUSE_COMPAT_INIT_OUT_SIZE 8
#define FUSE_COMPAT_22_INIT_OUT_SIZE 24

struct fuse_init_out {
	uint32_t	major;
	uint32_t	minor;
	uint32_t	max_readahead;
	uint32_t	flags;
	uint16_t	max_background;
	uint16_t	congestion_threshold;
	uint32_t	max_write;
	uint32_t	time_gran;
	uint16_t	max_pages;
	uint16_t	map_alignment;
	uint32_t	flags2;
	uint32_t	unused[7];
};

#define CUSE_INIT_INFO_MAX 4096

struct cuse_init_in {
	uint32_t	major;
	uint32_t	minor;
	uint32_t	unused;
	uint32_t	flags;
};

struct cuse_init_out {
	uint32_t	major;
	uint32_t	minor;
	uint32_t	unused;
	uint32_t	flags;
	uint32_t	max_read;
	uint32_t	max_write;
	uint32_t	dev_major;		/* chardev major */
	uint32_t	dev_minor;		/* chardev minor */
	uint32_t	spare[10];
};

struct fuse_interrupt_in {
	uint64_t	unique;
};

struct fuse_bmap_in {
	uint64_t	block;
	uint32_t	blocksize;
	uint32_t	padding;
};

struct fuse_bmap_out {
	uint64_t	block;
};

struct fuse_ioctl_in {
	uint64_t	fh;
	uint32_t	flags;
	uint32_t	cmd;
	uint64_t	arg;
	uint32_t	in_size;
	uint32_t	out_size;
};

struct fuse_ioctl_iovec {
	uint64_t	base;
	uint64_t	len;
};

struct fuse_ioctl_out {
	int32_t		result;
	uint32_t	flags;
	uint32_t	in_iovs;
	uint32_t	out_iovs;
};

struct fuse_poll_in {
	uint64_t	fh;
	uint64_t	kh;
	uint32_t	flags;
	uint32_t	events;
};

struct fuse_poll_out {
	uint32_t	revents;
	uint32_t	padding;
};

struct fuse_notify_poll_wakeup_out {
	uint64_t	kh;
};

struct fuse_fallocate_in {
	uint64_t	fh;
	uint64_t	offset;
	uint64_t	length;
	uint32_t	mode;
	uint32_t	padding;
};

struct fuse_in_header {
	uint32_t	len;
	uint32_t	opcode;
	uint64_t	unique;
	uint64_t	nodeid;
	uint32_t	uid;
	uint32_t	gid;
	uint32_t	pid;
	uint32_t	padding;
};

struct fuse_out_header {
	uint32_t	len;
	int32_t		error;
	uint64_t	unique;
};

struct fuse_dirent {
	uint64_t	ino;
	uint64_t	off;
	uint32_t	namelen;
	uint32_t	type;
	char name[];
};

#define FUSE_NAME_OFFSET offsetof(struct fuse_dirent, name)
#define FUSE_DIRENT_ALIGN(x) \
	(((x) + sizeof(uint64_t) - 1) & ~(sizeof(uint64_t) - 1))
#define FUSE_DIRENT_SIZE(d) \
	FUSE_DIRENT_ALIGN(FUSE_NAME_OFFSET + (d)->namelen)

struct fuse_direntplus {
	struct fuse_entry_out entry_out;
	struct fuse_dirent dirent;
};

#define FUSE_NAME_OFFSET_DIRENTPLUS \
	offsetof(struct fuse_direntplus, dirent.name)
#define FUSE_DIRENTPLUS_SIZE(d) \
	FUSE_DIRENT_ALIGN(FUSE_NAME_OFFSET_DIRENTPLUS + (d)->dirent.namelen)

struct fuse_notify_inval_inode_out {
	uint64_t	ino;
	int64_t		off;
	int64_t		len;
};

struct fuse_notify_inval_entry_out {
	uint64_t	parent;
	uint32_t	namelen;
	uint32_t	padding;
};

struct fuse_notify_delete_out {
	uint64_t	parent;
	uint64_t	child;
	uint32_t	namelen;
	uint32_t	padding;
};

struct fuse_notify_store_out {
	uint64_t	nodeid;
	uint64_t	offset;
	uint32_t	size;
	uint32_t	padding;
};

struct fuse_notify_retrieve_out {
	uint64_t	notify_unique;
	uint64_t	nodeid;
	uint64_t	offset;
	uint32_t	size;
	uint32_t	padding;
};

/* Matches the size of fuse_write_in */
struct fuse_notify_retrieve_in {
	uint64_t	dummy1;
	uint64_t	offset;
	uint32_t	size;
	uint32_t	dummy2;
	uint64_t	dummy3;
	uint64_t	dummy4;
};

/* Device ioctls: */
#define FUSE_DEV_IOC_CLONE	      _IOR(229, 0, uint32_t)
#define FUSE_DEV_IOC_PASSTHROUGH_OPEN _IOW(229, 1, struct fuse_passthrough_out)

struct fuse_lseek_in {
	uint64_t	fh;
	uint64_t	offset;
	uint32_t	whence;
	uint32_t	padding;
};

struct fuse_lseek_out {
	uint64_t	offset;
};

struct fuse_copy_file_range_in {
	uint64_t	fh_in;
	uint64_t	off_in;
	uint64_t	nodeid_out;
	uint64_t	fh_out;
	uint64_t	off_out;
	uint64_t	len;
	uint64_t	flags;
};

#endif /* _LINUX_FUSE_H */<|MERGE_RESOLUTION|>--- conflicted
+++ resolved
@@ -237,22 +237,14 @@
  * FOPEN_KEEP_CACHE: don't invalidate the data cache on open
  * FOPEN_NONSEEKABLE: the file is not seekable
  * FOPEN_CACHE_DIR: allow caching this directory
-<<<<<<< HEAD
- * FOPEN_NOFLUSH: don't flush data cache on every close
-=======
  * FOPEN_STREAM: the file is stream-like (no file position at all)
  * FOPEN_NOFLUSH: don't flush data cache on close (unless FUSE_WRITEBACK_CACHE)
->>>>>>> a56147d3
  */
 #define FOPEN_DIRECT_IO		(1 << 0)
 #define FOPEN_KEEP_CACHE	(1 << 1)
 #define FOPEN_NONSEEKABLE	(1 << 2)
 #define FOPEN_CACHE_DIR		(1 << 3)
-<<<<<<< HEAD
-/*#define FOPEN_STREAM		(1 << 4)*/
-=======
 #define FOPEN_STREAM		(1 << 4)
->>>>>>> a56147d3
 #define FOPEN_NOFLUSH		(1 << 5)
 
 /**
@@ -310,21 +302,19 @@
 #define FUSE_MAX_PAGES		(1 << 22)
 #define FUSE_CACHE_SYMLINKS	(1 << 23)
 #define FUSE_NO_OPENDIR_SUPPORT (1 << 24)
-<<<<<<< HEAD
-/*#define FUSE_EXPLICIT_INVAL_DATA (1 << 25)*/
-#define FUSE_PASSTHROUGH	(1 << 29)
-=======
 #define FUSE_EXPLICIT_INVAL_DATA (1 << 25)
 #define FUSE_MAP_ALIGNMENT	(1 << 26)
 #define FUSE_SUBMOUNTS		(1 << 27)
 #define FUSE_HANDLE_KILLPRIV_V2	(1 << 28)
+/* FUSE_KERNEL_MINOR_VERSION == 32 (CTERA patch) */
+#define FUSE_PASSTHROUGH	(1 << 29)
+/* FUSE_KERNEL_MINOR_VERSION > 32 */
 #define FUSE_SETXATTR_EXT	(1 << 29)
 #define FUSE_INIT_EXT		(1 << 30)
 #define FUSE_INIT_RESERVED	(1 << 31)
 /* bits 32..63 get shifted down 32 bits into the flags2 field */
 #define FUSE_SECURITY_CTX	(1ULL << 32)
 #define FUSE_HAS_INODE_DAX	(1ULL << 33)
->>>>>>> a56147d3
 
 /**
  * CUSE INIT request/reply flags
