/*  FUSE: Filesystem in Userspace
  Copyright (C) 2001-2007  Miklos Szeredi <miklos@szeredi.hu>

  This program can be distributed under the terms of the GNU LGPLv2.
  See the file COPYING.LIB.
*/

/** @file */

#if !defined(FUSE_H_) && !defined(FUSE_LOWLEVEL_H_)
#error "Never include <fuse_common.h> directly; use <fuse.h> or <fuse_lowlevel.h> instead."
#endif

#ifndef FUSE_COMMON_H_
#define FUSE_COMMON_H_

#include "fuse_opt.h"
#include "fuse_log.h"
#include <stdint.h>
#include <sys/types.h>

/** Major version of FUSE library interface */
#define FUSE_MAJOR_VERSION 3

/** Minor version of FUSE library interface */
#define FUSE_MINOR_VERSION 11

#define FUSE_MAKE_VERSION(maj, min)  ((maj) * 100 + (min))
#define FUSE_VERSION FUSE_MAKE_VERSION(FUSE_MAJOR_VERSION, FUSE_MINOR_VERSION)

#ifdef __cplusplus
extern "C" {
#endif

/**
 * Information about an open file.
 *
 * File Handles are created by the open, opendir, and create methods and closed
 * by the release and releasedir methods.  Multiple file handles may be
 * concurrently open for the same file.  Generally, a client will create one
 * file handle per file descriptor, though in some cases multiple file
 * descriptors can share a single file handle.
 */
struct fuse_file_info {
	/** Open flags.	 Available in open() and release() */
	int flags;

	/** In case of a write operation indicates if this was caused
	    by a delayed write from the page cache. If so, then the
	    context's pid, uid, and gid fields will not be valid, and
	    the *fh* value may not match the *fh* value that would
	    have been sent with the corresponding individual write
	    requests if write caching had been disabled. */
	unsigned int writepage : 1;

	/** Can be filled in by open, to use direct I/O on this file. */
	unsigned int direct_io : 1;

	/** Can be filled in by open. It signals the kernel that any
	    currently cached file data (ie., data that the filesystem
	    provided the last time the file was open) need not be
	    invalidated. Has no effect when set in other contexts (in
	    particular it does nothing when set by opendir()). */
	unsigned int keep_cache : 1;

	/** Indicates a flush operation.  Set in flush operation, also
	    maybe set in highlevel lock operation and lowlevel release
	    operation. */
	unsigned int flush : 1;

	/** Can be filled in by open, to indicate that the file is not
	    seekable. */
	unsigned int nonseekable : 1;

	/* Indicates that flock locks for this file should be
	   released.  If set, lock_owner shall contain a valid value.
	   May only be set in ->release(). */
	unsigned int flock_release : 1;

	/** Can be filled in by opendir. It signals the kernel to
	    enable caching of entries returned by readdir().  Has no
	    effect when set in other contexts (in particular it does
	    nothing when set by open()). */
	unsigned int cache_readdir : 1;

	/** Can be filled in by open, to indicate that flush is not needed
	    on close. */
	unsigned int noflush : 1;

	/** Padding.  Reserved for future use*/
<<<<<<< HEAD
	unsigned int padding : 25;
=======
	unsigned int padding : 24;
	unsigned int padding2 : 32;
>>>>>>> a56147d3

	/** File handle id.  May be filled in by filesystem in create,
	 * open, and opendir().  Available in most other file operations on the
	 * same file handle. */
	uint64_t fh;

	/** Passthrough file handle id.  May be filled in by filesystem in
	 * create and open.  It is used to create a passthrough connection
	 * between FUSE file and lower file system file. */
	uint32_t passthrough_fh;

	/** Lock owner id.  Available in locking operations and flush */
	uint64_t lock_owner;

	/** Requested poll events.  Available in ->poll.  Only set on kernels
	    which support it.  If unsupported, this field is set to zero. */
	uint32_t poll_events;
};

/**
 * Configuration parameters passed to fuse_session_loop_mt() and
 * fuse_loop_mt().
 */
struct fuse_loop_config {
	/**
	 * whether to use separate device fds for each thread
	 * (may increase performance)
	 */
	int clone_fd;

	/**
	 * The maximum number of available worker threads before they
	 * start to get deleted when they become idle. If not
	 * specified, the default is 10.
	 *
	 * Adjusting this has performance implications; a very small number
	 * of threads in the pool will cause a lot of thread creation and
	 * deletion overhead and performance may suffer. When set to 0, a new
	 * thread will be created to service every operation.
	 *
	 * Negative value means idle threads do not get destroyed.
	 * -N < -1 means max number of started thread is N.
	 */
	int max_idle_threads;
};

/**************************************************************************
 * Capability bits for 'fuse_conn_info.capable' and 'fuse_conn_info.want' *
 **************************************************************************/

/**
 * Indicates that the filesystem supports asynchronous read requests.
 *
 * If this capability is not requested/available, the kernel will
 * ensure that there is at most one pending read request per
 * file-handle at any time, and will attempt to order read requests by
 * increasing offset.
 *
 * This feature is enabled by default when supported by the kernel.
 */
#define FUSE_CAP_ASYNC_READ		(1 << 0)

/**
 * Indicates that the filesystem supports "remote" locking.
 *
 * This feature is enabled by default when supported by the kernel,
 * and if getlk() and setlk() handlers are implemented.
 */
#define FUSE_CAP_POSIX_LOCKS		(1 << 1)

/**
 * Indicates that the filesystem supports the O_TRUNC open flag.  If
 * disabled, and an application specifies O_TRUNC, fuse first calls
 * truncate() and then open() with O_TRUNC filtered out.
 *
 * This feature is enabled by default when supported by the kernel.
 */
#define FUSE_CAP_ATOMIC_O_TRUNC		(1 << 3)

/**
 * Indicates that the filesystem supports lookups of "." and "..".
 *
 * This feature is disabled by default.
 */
#define FUSE_CAP_EXPORT_SUPPORT		(1 << 4)

/**
 * Indicates that the kernel should not apply the umask to the
 * file mode on create operations.
 *
 * This feature is disabled by default.
 */
#define FUSE_CAP_DONT_MASK		(1 << 6)

/**
 * Indicates that libfuse should try to use splice() when writing to
 * the fuse device. This may improve performance.
 *
 * This feature is disabled by default.
 */
#define FUSE_CAP_SPLICE_WRITE		(1 << 7)

/**
 * Indicates that libfuse should try to move pages instead of copying when
 * writing to / reading from the fuse device. This may improve performance.
 *
 * This feature is disabled by default.
 */
#define FUSE_CAP_SPLICE_MOVE		(1 << 8)

/**
 * Indicates that libfuse should try to use splice() when reading from
 * the fuse device. This may improve performance.
 *
 * This feature is enabled by default when supported by the kernel and
 * if the filesystem implements a write_buf() handler.
 */
#define FUSE_CAP_SPLICE_READ		(1 << 9)

/**
 * If set, the calls to flock(2) will be emulated using POSIX locks and must
 * then be handled by the filesystem's setlock() handler.
 *
 * If not set, flock(2) calls will be handled by the FUSE kernel module
 * internally (so any access that does not go through the kernel cannot be taken
 * into account).
 *
 * This feature is enabled by default when supported by the kernel and
 * if the filesystem implements a flock() handler.
 */
#define FUSE_CAP_FLOCK_LOCKS		(1 << 10)

/**
 * Indicates that the filesystem supports ioctl's on directories.
 *
 * This feature is enabled by default when supported by the kernel.
 */
#define FUSE_CAP_IOCTL_DIR		(1 << 11)

/**
 * Traditionally, while a file is open the FUSE kernel module only
 * asks the filesystem for an update of the file's attributes when a
 * client attempts to read beyond EOF. This is unsuitable for
 * e.g. network filesystems, where the file contents may change
 * without the kernel knowing about it.
 *
 * If this flag is set, FUSE will check the validity of the attributes
 * on every read. If the attributes are no longer valid (i.e., if the
 * *attr_timeout* passed to fuse_reply_attr() or set in `struct
 * fuse_entry_param` has passed), it will first issue a `getattr`
 * request. If the new mtime differs from the previous value, any
 * cached file *contents* will be invalidated as well.
 *
 * This flag should always be set when available. If all file changes
 * go through the kernel, *attr_timeout* should be set to a very large
 * number to avoid unnecessary getattr() calls.
 *
 * This feature is enabled by default when supported by the kernel.
 */
#define FUSE_CAP_AUTO_INVAL_DATA	(1 << 12)

/**
 * Indicates that the filesystem supports readdirplus.
 *
 * This feature is enabled by default when supported by the kernel and if the
 * filesystem implements a readdirplus() handler.
 */
#define FUSE_CAP_READDIRPLUS		(1 << 13)

/**
 * Indicates that the filesystem supports adaptive readdirplus.
 *
 * If FUSE_CAP_READDIRPLUS is not set, this flag has no effect.
 *
 * If FUSE_CAP_READDIRPLUS is set and this flag is not set, the kernel
 * will always issue readdirplus() requests to retrieve directory
 * contents.
 *
 * If FUSE_CAP_READDIRPLUS is set and this flag is set, the kernel
 * will issue both readdir() and readdirplus() requests, depending on
 * how much information is expected to be required.
 *
 * As of Linux 4.20, the algorithm is as follows: when userspace
 * starts to read directory entries, issue a READDIRPLUS request to
 * the filesystem. If any entry attributes have been looked up by the
 * time userspace requests the next batch of entries continue with
 * READDIRPLUS, otherwise switch to plain READDIR.  This will reasult
 * in eg plain "ls" triggering READDIRPLUS first then READDIR after
 * that because it doesn't do lookups.  "ls -l" should result in all
 * READDIRPLUS, except if dentries are already cached.
 *
 * This feature is enabled by default when supported by the kernel and
 * if the filesystem implements both a readdirplus() and a readdir()
 * handler.
 */
#define FUSE_CAP_READDIRPLUS_AUTO	(1 << 14)

/**
 * Indicates that the filesystem supports asynchronous direct I/O submission.
 *
 * If this capability is not requested/available, the kernel will ensure that
 * there is at most one pending read and one pending write request per direct
 * I/O file-handle at any time.
 *
 * This feature is enabled by default when supported by the kernel.
 */
#define FUSE_CAP_ASYNC_DIO		(1 << 15)

/**
 * Indicates that writeback caching should be enabled. This means that
 * individual write request may be buffered and merged in the kernel
 * before they are send to the filesystem.
 *
 * This feature is disabled by default.
 */
#define FUSE_CAP_WRITEBACK_CACHE	(1 << 16)

/**
 * Indicates support for zero-message opens. If this flag is set in
 * the `capable` field of the `fuse_conn_info` structure, then the
 * filesystem may return `ENOSYS` from the open() handler to indicate
 * success. Further attempts to open files will be handled in the
 * kernel. (If this flag is not set, returning ENOSYS will be treated
 * as an error and signaled to the caller).
 *
 * Setting (or unsetting) this flag in the `want` field has *no
 * effect*.
 */
#define FUSE_CAP_NO_OPEN_SUPPORT	(1 << 17)

/**
 * Indicates support for parallel directory operations. If this flag
 * is unset, the FUSE kernel module will ensure that lookup() and
 * readdir() requests are never issued concurrently for the same
 * directory.
 *
 * This feature is enabled by default when supported by the kernel.
 */
#define FUSE_CAP_PARALLEL_DIROPS        (1 << 18)

/**
 * Indicates support for POSIX ACLs.
 *
 * If this feature is enabled, the kernel will cache and have
 * responsibility for enforcing ACLs. ACL will be stored as xattrs and
 * passed to userspace, which is responsible for updating the ACLs in
 * the filesystem, keeping the file mode in sync with the ACL, and
 * ensuring inheritance of default ACLs when new filesystem nodes are
 * created. Note that this requires that the file system is able to
 * parse and interpret the xattr representation of ACLs.
 *
 * Enabling this feature implicitly turns on the
 * ``default_permissions`` mount option (even if it was not passed to
 * mount(2)).
 *
 * This feature is disabled by default.
 */
#define FUSE_CAP_POSIX_ACL              (1 << 19)

/**
 * Indicates that the filesystem is responsible for unsetting
 * setuid and setgid bits when a file is written, truncated, or
 * its owner is changed.
 *
 * This feature is enabled by default when supported by the kernel.
 */
#define FUSE_CAP_HANDLE_KILLPRIV         (1 << 20)

/**
 * Indicates that the kernel supports caching symlinks in its page cache.
 *
 * When this feature is enabled, symlink targets are saved in the page cache.
 * You can invalidate a cached link by calling:
 * `fuse_lowlevel_notify_inval_inode(se, ino, 0, 0);`
 *
 * This feature is disabled by default.
 * If the kernel supports it (>= 4.20), you can enable this feature by
 * setting this flag in the `want` field of the `fuse_conn_info` structure.
 */
#define FUSE_CAP_CACHE_SYMLINKS        (1 << 23)

/**
 * Indicates support for zero-message opendirs. If this flag is set in
 * the `capable` field of the `fuse_conn_info` structure, then the filesystem
 * may return `ENOSYS` from the opendir() handler to indicate success. Further
 * opendir and releasedir messages will be handled in the kernel. (If this
 * flag is not set, returning ENOSYS will be treated as an error and signalled
 * to the caller.)
 *
 * Setting (or unsetting) this flag in the `want` field has *no effect*.
 */
#define FUSE_CAP_NO_OPENDIR_SUPPORT    (1 << 24)

/**
 * Indicates support for invalidating cached pages only on explicit request.
 *
 * If this flag is set in the `capable` field of the `fuse_conn_info` structure,
 * then the FUSE kernel module supports invalidating cached pages only on
 * explicit request by the filesystem through fuse_lowlevel_notify_inval_inode()
 * or fuse_invalidate_path().
 *
 * By setting this flag in the `want` field of the `fuse_conn_info` structure,
 * the filesystem is responsible for invalidating cached pages through explicit
 * requests to the kernel.
 *
 * Note that setting this flag does not prevent the cached pages from being
 * flushed by OS itself and/or through user actions.
 *
 * Note that if both FUSE_CAP_EXPLICIT_INVAL_DATA and FUSE_CAP_AUTO_INVAL_DATA
 * are set in the `capable` field of the `fuse_conn_info` structure then
 * FUSE_CAP_AUTO_INVAL_DATA takes precedence.
 *
 * This feature is disabled by default.
 */
<<<<<<< HEAD
/*#define FUSE_CAP_EXPLICIT_INVAL_DATA    (1 << 25)*/

/**
 * Indicates support for passthrough mode access for read/write operations.
 *
 * If this flag is set in the `capable` field of the `fuse_conn_info`
 * structure, then the FUSE kernel module supports redirecting read/write
 * operations to the lower file system instead of letting them to be handled
 * by the FUSE daemon.
 *
 * This feature is disabled by default.
 */
#define FUSE_CAP_PASSTHROUGH            (1 << 29)
=======
#define FUSE_CAP_EXPLICIT_INVAL_DATA    (1 << 25)
>>>>>>> a56147d3

/**
 * Ioctl flags
 *
 * FUSE_IOCTL_COMPAT: 32bit compat ioctl on 64bit machine
 * FUSE_IOCTL_UNRESTRICTED: not restricted to well-formed ioctls, retry allowed
 * FUSE_IOCTL_RETRY: retry with new iovecs
 * FUSE_IOCTL_DIR: is a directory
 *
 * FUSE_IOCTL_MAX_IOV: maximum of in_iovecs + out_iovecs
 */
#define FUSE_IOCTL_COMPAT	(1 << 0)
#define FUSE_IOCTL_UNRESTRICTED	(1 << 1)
#define FUSE_IOCTL_RETRY	(1 << 2)
#define FUSE_IOCTL_DIR		(1 << 4)

#define FUSE_IOCTL_MAX_IOV	256

/**
 * Connection information, passed to the ->init() method
 *
 * Some of the elements are read-write, these can be changed to
 * indicate the value requested by the filesystem.  The requested
 * value must usually be smaller than the indicated value.
 */
struct fuse_conn_info {
	/**
	 * Major version of the protocol (read-only)
	 */
	unsigned proto_major;

	/**
	 * Minor version of the protocol (read-only)
	 */
	unsigned proto_minor;

	/**
	 * Maximum size of the write buffer
	 */
	unsigned max_write;

	/**
	 * Maximum size of read requests. A value of zero indicates no
	 * limit. However, even if the filesystem does not specify a
	 * limit, the maximum size of read requests will still be
	 * limited by the kernel.
	 *
	 * NOTE: For the time being, the maximum size of read requests
	 * must be set both here *and* passed to fuse_session_new()
	 * using the ``-o max_read=<n>`` mount option. At some point
	 * in the future, specifying the mount option will no longer
	 * be necessary.
	 */
	unsigned max_read;

	/**
	 * Maximum readahead
	 */
	unsigned max_readahead;

	/**
	 * Capability flags that the kernel supports (read-only)
	 */
	unsigned capable;

	/**
	 * Capability flags that the filesystem wants to enable.
	 *
	 * libfuse attempts to initialize this field with
	 * reasonable default values before calling the init() handler.
	 */
	unsigned want;

	/**
	 * Maximum number of pending "background" requests. A
	 * background request is any type of request for which the
	 * total number is not limited by other means. As of kernel
	 * 4.8, only two types of requests fall into this category:
	 *
	 *   1. Read-ahead requests
	 *   2. Asynchronous direct I/O requests
	 *
	 * Read-ahead requests are generated (if max_readahead is
	 * non-zero) by the kernel to preemptively fill its caches
	 * when it anticipates that userspace will soon read more
	 * data.
	 *
	 * Asynchronous direct I/O requests are generated if
	 * FUSE_CAP_ASYNC_DIO is enabled and userspace submits a large
	 * direct I/O request. In this case the kernel will internally
	 * split it up into multiple smaller requests and submit them
	 * to the filesystem concurrently.
	 *
	 * Note that the following requests are *not* background
	 * requests: writeback requests (limited by the kernel's
	 * flusher algorithm), regular (i.e., synchronous and
	 * buffered) userspace read/write requests (limited to one per
	 * thread), asynchronous read requests (Linux's io_submit(2)
	 * call actually blocks, so these are also limited to one per
	 * thread).
	 */
	unsigned max_background;

	/**
	 * Kernel congestion threshold parameter. If the number of pending
	 * background requests exceeds this number, the FUSE kernel module will
	 * mark the filesystem as "congested". This instructs the kernel to
	 * expect that queued requests will take some time to complete, and to
	 * adjust its algorithms accordingly (e.g. by putting a waiting thread
	 * to sleep instead of using a busy-loop).
	 */
	unsigned congestion_threshold;

	/**
	 * When FUSE_CAP_WRITEBACK_CACHE is enabled, the kernel is responsible
	 * for updating mtime and ctime when write requests are received. The
	 * updated values are passed to the filesystem with setattr() requests.
	 * However, if the filesystem does not support the full resolution of
	 * the kernel timestamps (nanoseconds), the mtime and ctime values used
	 * by kernel and filesystem will differ (and result in an apparent
	 * change of times after a cache flush).
	 *
	 * To prevent this problem, this variable can be used to inform the
	 * kernel about the timestamp granularity supported by the file-system.
	 * The value should be power of 10.  The default is 1, i.e. full
	 * nano-second resolution. Filesystems supporting only second resolution
	 * should set this to 1000000000.
	 */
	unsigned time_gran;

	/**
	 * For future use.
	 */
	unsigned reserved[22];
};

struct fuse_session;
struct fuse_pollhandle;
struct fuse_conn_info_opts;

/**
 * This function parses several command-line options that can be used
 * to override elements of struct fuse_conn_info. The pointer returned
 * by this function should be passed to the
 * fuse_apply_conn_info_opts() method by the file system's init()
 * handler.
 *
 * Before using this function, think twice if you really want these
 * parameters to be adjustable from the command line. In most cases,
 * they should be determined by the file system internally.
 *
 * The following options are recognized:
 *
 *   -o max_write=N         sets conn->max_write
 *   -o max_readahead=N     sets conn->max_readahead
 *   -o max_background=N    sets conn->max_background
 *   -o congestion_threshold=N  sets conn->congestion_threshold
 *   -o async_read          sets FUSE_CAP_ASYNC_READ in conn->want
 *   -o sync_read           unsets FUSE_CAP_ASYNC_READ in conn->want
 *   -o atomic_o_trunc      sets FUSE_CAP_ATOMIC_O_TRUNC in conn->want
 *   -o no_remote_lock      Equivalent to -o no_remote_flock,no_remote_posix_lock
 *   -o no_remote_flock     Unsets FUSE_CAP_FLOCK_LOCKS in conn->want
 *   -o no_remote_posix_lock  Unsets FUSE_CAP_POSIX_LOCKS in conn->want
 *   -o [no_]splice_write     (un-)sets FUSE_CAP_SPLICE_WRITE in conn->want
 *   -o [no_]splice_move      (un-)sets FUSE_CAP_SPLICE_MOVE in conn->want
 *   -o [no_]splice_read      (un-)sets FUSE_CAP_SPLICE_READ in conn->want
 *   -o [no_]auto_inval_data  (un-)sets FUSE_CAP_AUTO_INVAL_DATA in conn->want
 *   -o readdirplus=no        unsets FUSE_CAP_READDIRPLUS in conn->want
 *   -o readdirplus=yes       sets FUSE_CAP_READDIRPLUS and unsets
 *                            FUSE_CAP_READDIRPLUS_AUTO in conn->want
 *   -o readdirplus=auto      sets FUSE_CAP_READDIRPLUS and
 *                            FUSE_CAP_READDIRPLUS_AUTO in conn->want
 *   -o [no_]async_dio        (un-)sets FUSE_CAP_ASYNC_DIO in conn->want
 *   -o [no_]writeback_cache  (un-)sets FUSE_CAP_WRITEBACK_CACHE in conn->want
 *   -o time_gran=N           sets conn->time_gran
 *
 * Known options will be removed from *args*, unknown options will be
 * passed through unchanged.
 *
 * @param args argument vector (input+output)
 * @return parsed options
 **/
struct fuse_conn_info_opts* fuse_parse_conn_info_opts(struct fuse_args *args);

/**
 * This function applies the (parsed) parameters in *opts* to the
 * *conn* pointer. It may modify the following fields: wants,
 * max_write, max_readahead, congestion_threshold, max_background,
 * time_gran. A field is only set (or unset) if the corresponding
 * option has been explicitly set.
 */
void fuse_apply_conn_info_opts(struct fuse_conn_info_opts *opts,
			  struct fuse_conn_info *conn);

/**
 * Go into the background
 *
 * @param foreground if true, stay in the foreground
 * @return 0 on success, -1 on failure
 */
int fuse_daemonize(int foreground);

/**
 * Get the version of the library
 *
 * @return the version
 */
int fuse_version(void);

/**
 * Get the full package version string of the library
 *
 * @return the package version
 */
const char *fuse_pkgversion(void);

/**
 * Destroy poll handle
 *
 * @param ph the poll handle
 */
void fuse_pollhandle_destroy(struct fuse_pollhandle *ph);

/* ----------------------------------------------------------- *
 * Data buffer						       *
 * ----------------------------------------------------------- */

/**
 * Buffer flags
 */
enum fuse_buf_flags {
	/**
	 * Buffer contains a file descriptor
	 *
	 * If this flag is set, the .fd field is valid, otherwise the
	 * .mem fields is valid.
	 */
	FUSE_BUF_IS_FD		= (1 << 1),

	/**
	 * Seek on the file descriptor
	 *
	 * If this flag is set then the .pos field is valid and is
	 * used to seek to the given offset before performing
	 * operation on file descriptor.
	 */
	FUSE_BUF_FD_SEEK	= (1 << 2),

	/**
	 * Retry operation on file descriptor
	 *
	 * If this flag is set then retry operation on file descriptor
	 * until .size bytes have been copied or an error or EOF is
	 * detected.
	 */
	FUSE_BUF_FD_RETRY	= (1 << 3)
};

/**
 * Buffer copy flags
 */
enum fuse_buf_copy_flags {
	/**
	 * Don't use splice(2)
	 *
	 * Always fall back to using read and write instead of
	 * splice(2) to copy data from one file descriptor to another.
	 *
	 * If this flag is not set, then only fall back if splice is
	 * unavailable.
	 */
	FUSE_BUF_NO_SPLICE	= (1 << 1),

	/**
	 * Force splice
	 *
	 * Always use splice(2) to copy data from one file descriptor
	 * to another.  If splice is not available, return -EINVAL.
	 */
	FUSE_BUF_FORCE_SPLICE	= (1 << 2),

	/**
	 * Try to move data with splice.
	 *
	 * If splice is used, try to move pages from the source to the
	 * destination instead of copying.  See documentation of
	 * SPLICE_F_MOVE in splice(2) man page.
	 */
	FUSE_BUF_SPLICE_MOVE	= (1 << 3),

	/**
	 * Don't block on the pipe when copying data with splice
	 *
	 * Makes the operations on the pipe non-blocking (if the pipe
	 * is full or empty).  See SPLICE_F_NONBLOCK in the splice(2)
	 * man page.
	 */
	FUSE_BUF_SPLICE_NONBLOCK= (1 << 4)
};

/**
 * Single data buffer
 *
 * Generic data buffer for I/O, extended attributes, etc...  Data may
 * be supplied as a memory pointer or as a file descriptor
 */
struct fuse_buf {
	/**
	 * Size of data in bytes
	 */
	size_t size;

	/**
	 * Buffer flags
	 */
	enum fuse_buf_flags flags;

	/**
	 * Memory pointer
	 *
	 * Used unless FUSE_BUF_IS_FD flag is set.
	 */
	void *mem;

	/**
	 * File descriptor
	 *
	 * Used if FUSE_BUF_IS_FD flag is set.
	 */
	int fd;

	/**
	 * File position
	 *
	 * Used if FUSE_BUF_FD_SEEK flag is set.
	 */
	off_t pos;
};

/**
 * Data buffer vector
 *
 * An array of data buffers, each containing a memory pointer or a
 * file descriptor.
 *
 * Allocate dynamically to add more than one buffer.
 */
struct fuse_bufvec {
	/**
	 * Number of buffers in the array
	 */
	size_t count;

	/**
	 * Index of current buffer within the array
	 */
	size_t idx;

	/**
	 * Current offset within the current buffer
	 */
	size_t off;

	/**
	 * Array of buffers
	 */
	struct fuse_buf buf[1];
};

/* Initialize bufvec with a single buffer of given size */
#define FUSE_BUFVEC_INIT(size__)				\
	((struct fuse_bufvec) {					\
		/* .count= */ 1,				\
		/* .idx =  */ 0,				\
		/* .off =  */ 0,				\
		/* .buf =  */ { /* [0] = */ {			\
			/* .size =  */ (size__),		\
			/* .flags = */ (enum fuse_buf_flags) 0,	\
			/* .mem =   */ NULL,			\
			/* .fd =    */ -1,			\
			/* .pos =   */ 0,			\
		} }						\
	} )

/**
 * Get total size of data in a fuse buffer vector
 *
 * @param bufv buffer vector
 * @return size of data
 */
size_t fuse_buf_size(const struct fuse_bufvec *bufv);

/**
 * Copy data from one buffer vector to another
 *
 * @param dst destination buffer vector
 * @param src source buffer vector
 * @param flags flags controlling the copy
 * @return actual number of bytes copied or -errno on error
 */
ssize_t fuse_buf_copy(struct fuse_bufvec *dst, struct fuse_bufvec *src,
		      enum fuse_buf_copy_flags flags);

/* ----------------------------------------------------------- *
 * Signal handling					       *
 * ----------------------------------------------------------- */

/**
 * Exit session on HUP, TERM and INT signals and ignore PIPE signal
 *
 * Stores session in a global variable.	 May only be called once per
 * process until fuse_remove_signal_handlers() is called.
 *
 * Once either of the POSIX signals arrives, the signal handler calls
 * fuse_session_exit().
 *
 * @param se the session to exit
 * @return 0 on success, -1 on failure
 *
 * See also:
 * fuse_remove_signal_handlers()
 */
int fuse_set_signal_handlers(struct fuse_session *se);

/**
 * Restore default signal handlers
 *
 * Resets global session.  After this fuse_set_signal_handlers() may
 * be called again.
 *
 * @param se the same session as given in fuse_set_signal_handlers()
 *
 * See also:
 * fuse_set_signal_handlers()
 */
void fuse_remove_signal_handlers(struct fuse_session *se);

/* ----------------------------------------------------------- *
 * Compatibility stuff					       *
 * ----------------------------------------------------------- */

#if !defined(FUSE_USE_VERSION) || FUSE_USE_VERSION < 30
#  error only API version 30 or greater is supported
#endif

#ifdef __cplusplus
}
#endif


/*
 * This interface uses 64 bit off_t.
 *
 * On 32bit systems please add -D_FILE_OFFSET_BITS=64 to your compile flags!
 */

#if defined(__GNUC__) && (__GNUC__ > 4 || __GNUC__ == 4 && __GNUC_MINOR__ >= 6) && !defined __cplusplus
_Static_assert(sizeof(off_t) == 8, "fuse: off_t must be 64bit");
#else
struct _fuse_off_t_must_be_64bit_dummy_struct \
	{ unsigned _fuse_off_t_must_be_64bit:((sizeof(off_t) == 8) ? 1 : -1); };
#endif

#endif /* FUSE_COMMON_H_ */<|MERGE_RESOLUTION|>--- conflicted
+++ resolved
@@ -88,12 +88,8 @@
 	unsigned int noflush : 1;
 
 	/** Padding.  Reserved for future use*/
-<<<<<<< HEAD
-	unsigned int padding : 25;
-=======
 	unsigned int padding : 24;
 	unsigned int padding2 : 32;
->>>>>>> a56147d3
 
 	/** File handle id.  May be filled in by filesystem in create,
 	 * open, and opendir().  Available in most other file operations on the
@@ -408,8 +404,7 @@
  *
  * This feature is disabled by default.
  */
-<<<<<<< HEAD
-/*#define FUSE_CAP_EXPLICIT_INVAL_DATA    (1 << 25)*/
+#define FUSE_CAP_EXPLICIT_INVAL_DATA    (1 << 25)
 
 /**
  * Indicates support for passthrough mode access for read/write operations.
@@ -422,9 +417,6 @@
  * This feature is disabled by default.
  */
 #define FUSE_CAP_PASSTHROUGH            (1 << 29)
-=======
-#define FUSE_CAP_EXPLICIT_INVAL_DATA    (1 << 25)
->>>>>>> a56147d3
 
 /**
  * Ioctl flags
