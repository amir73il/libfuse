--- conflicted
+++ resolved
@@ -99,11 +99,6 @@
 	 * same file handle. */
 	uint64_t fh;
 
-	/** Passthrough file handle id.  May be filled in by filesystem in
-	 * create and open.  It is used to create a passthrough connection
-	 * between FUSE file and lower file system file. */
-	uint32_t passthrough_fh;
-
 	/** Lock owner id.  Available in locking operations and flush */
 	uint64_t lock_owner;
 
@@ -146,11 +141,8 @@
 	 * of threads in the pool will cause a lot of thread creation and
 	 * deletion overhead and performance may suffer. When set to 0, a new
 	 * thread will be created to service every operation.
-	 *
-	 * Negative value means idle threads do not get destroyed.
-	 * -N < -1 means max number of started thread is N.
-	 */
-	int max_idle_threads;
+	 */
+	unsigned int max_idle_threads;
 };
 
 
@@ -450,8 +442,6 @@
 #define FUSE_CAP_EXPLICIT_INVAL_DATA    (1 << 25)
 
 /**
-<<<<<<< HEAD
-=======
  * Indicates support that dentries can be expired.
  * 
  * Expiring dentries, instead of invalidating them, makes a difference for 
@@ -484,25 +474,16 @@
 #define FUSE_CAP_DIRECT_IO_ALLOW_MMAP  (1 << 28)
 
 /**
->>>>>>> eca63dab
  * Indicates support for passthrough mode access for read/write operations.
  *
  * If this flag is set in the `capable` field of the `fuse_conn_info`
  * structure, then the FUSE kernel module supports redirecting read/write
-<<<<<<< HEAD
- * operations to the lower file system instead of letting them to be handled
-=======
  * operations to the backing file instead of letting them to be handled
->>>>>>> eca63dab
  * by the FUSE daemon.
  *
  * This feature is disabled by default.
  */
-<<<<<<< HEAD
-#define FUSE_CAP_PASSTHROUGH            (1 << 29)
-=======
 #define FUSE_CAP_PASSTHROUGH      (1 << 29)
->>>>>>> eca63dab
 
 /**
  * Ioctl flags
